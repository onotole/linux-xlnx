/*
 * Copyright (C) 1991, 1992 Linus Torvalds
 * Copyright (C) 1994,      Karl Keyte: Added support for disk statistics
 * Elevator latency, (C) 2000  Andrea Arcangeli <andrea@suse.de> SuSE
 * Queue request tables / lock, selectable elevator, Jens Axboe <axboe@suse.de>
 * kernel-doc documentation started by NeilBrown <neilb@cse.unsw.edu.au>
 *	-  July2000
 * bio rewrite, highmem i/o, etc, Jens Axboe <axboe@suse.de> - may 2001
 */

/*
 * This handles all read/write requests to block devices
 */
#include <linux/kernel.h>
#include <linux/module.h>
#include <linux/backing-dev.h>
#include <linux/bio.h>
#include <linux/blkdev.h>
#include <linux/blk-mq.h>
#include <linux/highmem.h>
#include <linux/mm.h>
#include <linux/kernel_stat.h>
#include <linux/string.h>
#include <linux/init.h>
#include <linux/completion.h>
#include <linux/slab.h>
#include <linux/swap.h>
#include <linux/writeback.h>
#include <linux/task_io_accounting_ops.h>
#include <linux/fault-inject.h>
#include <linux/list_sort.h>
#include <linux/delay.h>
#include <linux/ratelimit.h>
#include <linux/pm_runtime.h>
#include <linux/blk-cgroup.h>
#include <linux/debugfs.h>
#include <linux/bpf.h>

#define CREATE_TRACE_POINTS
#include <trace/events/block.h>

#include "blk.h"
#include "blk-mq.h"
#include "blk-mq-sched.h"
#include "blk-rq-qos.h"

#ifdef CONFIG_DEBUG_FS
struct dentry *blk_debugfs_root;
#endif

EXPORT_TRACEPOINT_SYMBOL_GPL(block_bio_remap);
EXPORT_TRACEPOINT_SYMBOL_GPL(block_rq_remap);
EXPORT_TRACEPOINT_SYMBOL_GPL(block_bio_complete);
EXPORT_TRACEPOINT_SYMBOL_GPL(block_split);
EXPORT_TRACEPOINT_SYMBOL_GPL(block_unplug);

DEFINE_IDA(blk_queue_ida);

/*
 * For the allocated request tables
 */
struct kmem_cache *request_cachep;

/*
 * For queue allocation
 */
struct kmem_cache *blk_requestq_cachep;

/*
 * Controlling structure to kblockd
 */
static struct workqueue_struct *kblockd_workqueue;

/**
 * blk_queue_flag_set - atomically set a queue flag
 * @flag: flag to be set
 * @q: request queue
 */
void blk_queue_flag_set(unsigned int flag, struct request_queue *q)
{
	unsigned long flags;

	spin_lock_irqsave(q->queue_lock, flags);
	queue_flag_set(flag, q);
	spin_unlock_irqrestore(q->queue_lock, flags);
}
EXPORT_SYMBOL(blk_queue_flag_set);

/**
 * blk_queue_flag_clear - atomically clear a queue flag
 * @flag: flag to be cleared
 * @q: request queue
 */
void blk_queue_flag_clear(unsigned int flag, struct request_queue *q)
{
	unsigned long flags;

	spin_lock_irqsave(q->queue_lock, flags);
	queue_flag_clear(flag, q);
	spin_unlock_irqrestore(q->queue_lock, flags);
}
EXPORT_SYMBOL(blk_queue_flag_clear);

/**
 * blk_queue_flag_test_and_set - atomically test and set a queue flag
 * @flag: flag to be set
 * @q: request queue
 *
 * Returns the previous value of @flag - 0 if the flag was not set and 1 if
 * the flag was already set.
 */
bool blk_queue_flag_test_and_set(unsigned int flag, struct request_queue *q)
{
	unsigned long flags;
	bool res;

	spin_lock_irqsave(q->queue_lock, flags);
	res = queue_flag_test_and_set(flag, q);
	spin_unlock_irqrestore(q->queue_lock, flags);

	return res;
}
EXPORT_SYMBOL_GPL(blk_queue_flag_test_and_set);

/**
 * blk_queue_flag_test_and_clear - atomically test and clear a queue flag
 * @flag: flag to be cleared
 * @q: request queue
 *
 * Returns the previous value of @flag - 0 if the flag was not set and 1 if
 * the flag was set.
 */
bool blk_queue_flag_test_and_clear(unsigned int flag, struct request_queue *q)
{
	unsigned long flags;
	bool res;

	spin_lock_irqsave(q->queue_lock, flags);
	res = queue_flag_test_and_clear(flag, q);
	spin_unlock_irqrestore(q->queue_lock, flags);

	return res;
}
EXPORT_SYMBOL_GPL(blk_queue_flag_test_and_clear);

static void blk_clear_congested(struct request_list *rl, int sync)
{
#ifdef CONFIG_CGROUP_WRITEBACK
	clear_wb_congested(rl->blkg->wb_congested, sync);
#else
	/*
	 * If !CGROUP_WRITEBACK, all blkg's map to bdi->wb and we shouldn't
	 * flip its congestion state for events on other blkcgs.
	 */
	if (rl == &rl->q->root_rl)
		clear_wb_congested(rl->q->backing_dev_info->wb.congested, sync);
#endif
}

static void blk_set_congested(struct request_list *rl, int sync)
{
#ifdef CONFIG_CGROUP_WRITEBACK
	set_wb_congested(rl->blkg->wb_congested, sync);
#else
	/* see blk_clear_congested() */
	if (rl == &rl->q->root_rl)
		set_wb_congested(rl->q->backing_dev_info->wb.congested, sync);
#endif
}

void blk_queue_congestion_threshold(struct request_queue *q)
{
	int nr;

	nr = q->nr_requests - (q->nr_requests / 8) + 1;
	if (nr > q->nr_requests)
		nr = q->nr_requests;
	q->nr_congestion_on = nr;

	nr = q->nr_requests - (q->nr_requests / 8) - (q->nr_requests / 16) - 1;
	if (nr < 1)
		nr = 1;
	q->nr_congestion_off = nr;
}

void blk_rq_init(struct request_queue *q, struct request *rq)
{
	memset(rq, 0, sizeof(*rq));

	INIT_LIST_HEAD(&rq->queuelist);
	INIT_LIST_HEAD(&rq->timeout_list);
	rq->cpu = -1;
	rq->q = q;
	rq->__sector = (sector_t) -1;
	INIT_HLIST_NODE(&rq->hash);
	RB_CLEAR_NODE(&rq->rb_node);
	rq->tag = -1;
	rq->internal_tag = -1;
	rq->start_time_ns = ktime_get_ns();
	rq->part = NULL;
}
EXPORT_SYMBOL(blk_rq_init);

static const struct {
	int		errno;
	const char	*name;
} blk_errors[] = {
	[BLK_STS_OK]		= { 0,		"" },
	[BLK_STS_NOTSUPP]	= { -EOPNOTSUPP, "operation not supported" },
	[BLK_STS_TIMEOUT]	= { -ETIMEDOUT,	"timeout" },
	[BLK_STS_NOSPC]		= { -ENOSPC,	"critical space allocation" },
	[BLK_STS_TRANSPORT]	= { -ENOLINK,	"recoverable transport" },
	[BLK_STS_TARGET]	= { -EREMOTEIO,	"critical target" },
	[BLK_STS_NEXUS]		= { -EBADE,	"critical nexus" },
	[BLK_STS_MEDIUM]	= { -ENODATA,	"critical medium" },
	[BLK_STS_PROTECTION]	= { -EILSEQ,	"protection" },
	[BLK_STS_RESOURCE]	= { -ENOMEM,	"kernel resource" },
	[BLK_STS_DEV_RESOURCE]	= { -EBUSY,	"device resource" },
	[BLK_STS_AGAIN]		= { -EAGAIN,	"nonblocking retry" },

	/* device mapper special case, should not leak out: */
	[BLK_STS_DM_REQUEUE]	= { -EREMCHG, "dm internal retry" },

	/* everything else not covered above: */
	[BLK_STS_IOERR]		= { -EIO,	"I/O" },
};

blk_status_t errno_to_blk_status(int errno)
{
	int i;

	for (i = 0; i < ARRAY_SIZE(blk_errors); i++) {
		if (blk_errors[i].errno == errno)
			return (__force blk_status_t)i;
	}

	return BLK_STS_IOERR;
}
EXPORT_SYMBOL_GPL(errno_to_blk_status);

int blk_status_to_errno(blk_status_t status)
{
	int idx = (__force int)status;

	if (WARN_ON_ONCE(idx >= ARRAY_SIZE(blk_errors)))
		return -EIO;
	return blk_errors[idx].errno;
}
EXPORT_SYMBOL_GPL(blk_status_to_errno);

static void print_req_error(struct request *req, blk_status_t status)
{
	int idx = (__force int)status;

	if (WARN_ON_ONCE(idx >= ARRAY_SIZE(blk_errors)))
		return;

	printk_ratelimited(KERN_ERR "%s: %s error, dev %s, sector %llu\n",
			   __func__, blk_errors[idx].name, req->rq_disk ?
			   req->rq_disk->disk_name : "?",
			   (unsigned long long)blk_rq_pos(req));
}

static void req_bio_endio(struct request *rq, struct bio *bio,
			  unsigned int nbytes, blk_status_t error)
{
	if (error)
		bio->bi_status = error;

	if (unlikely(rq->rq_flags & RQF_QUIET))
		bio_set_flag(bio, BIO_QUIET);

	bio_advance(bio, nbytes);

	/* don't actually finish bio if it's part of flush sequence */
	if (bio->bi_iter.bi_size == 0 && !(rq->rq_flags & RQF_FLUSH_SEQ))
		bio_endio(bio);
}

void blk_dump_rq_flags(struct request *rq, char *msg)
{
	printk(KERN_INFO "%s: dev %s: flags=%llx\n", msg,
		rq->rq_disk ? rq->rq_disk->disk_name : "?",
		(unsigned long long) rq->cmd_flags);

	printk(KERN_INFO "  sector %llu, nr/cnr %u/%u\n",
	       (unsigned long long)blk_rq_pos(rq),
	       blk_rq_sectors(rq), blk_rq_cur_sectors(rq));
	printk(KERN_INFO "  bio %p, biotail %p, len %u\n",
	       rq->bio, rq->biotail, blk_rq_bytes(rq));
}
EXPORT_SYMBOL(blk_dump_rq_flags);

static void blk_delay_work(struct work_struct *work)
{
	struct request_queue *q;

	q = container_of(work, struct request_queue, delay_work.work);
	spin_lock_irq(q->queue_lock);
	__blk_run_queue(q);
	spin_unlock_irq(q->queue_lock);
}

/**
 * blk_delay_queue - restart queueing after defined interval
 * @q:		The &struct request_queue in question
 * @msecs:	Delay in msecs
 *
 * Description:
 *   Sometimes queueing needs to be postponed for a little while, to allow
 *   resources to come back. This function will make sure that queueing is
 *   restarted around the specified time.
 */
void blk_delay_queue(struct request_queue *q, unsigned long msecs)
{
	lockdep_assert_held(q->queue_lock);
	WARN_ON_ONCE(q->mq_ops);

	if (likely(!blk_queue_dead(q)))
		queue_delayed_work(kblockd_workqueue, &q->delay_work,
				   msecs_to_jiffies(msecs));
}
EXPORT_SYMBOL(blk_delay_queue);

/**
 * blk_start_queue_async - asynchronously restart a previously stopped queue
 * @q:    The &struct request_queue in question
 *
 * Description:
 *   blk_start_queue_async() will clear the stop flag on the queue, and
 *   ensure that the request_fn for the queue is run from an async
 *   context.
 **/
void blk_start_queue_async(struct request_queue *q)
{
	lockdep_assert_held(q->queue_lock);
	WARN_ON_ONCE(q->mq_ops);

	queue_flag_clear(QUEUE_FLAG_STOPPED, q);
	blk_run_queue_async(q);
}
EXPORT_SYMBOL(blk_start_queue_async);

/**
 * blk_start_queue - restart a previously stopped queue
 * @q:    The &struct request_queue in question
 *
 * Description:
 *   blk_start_queue() will clear the stop flag on the queue, and call
 *   the request_fn for the queue if it was in a stopped state when
 *   entered. Also see blk_stop_queue().
 **/
void blk_start_queue(struct request_queue *q)
{
	lockdep_assert_held(q->queue_lock);
	WARN_ON_ONCE(q->mq_ops);

	queue_flag_clear(QUEUE_FLAG_STOPPED, q);
	__blk_run_queue(q);
}
EXPORT_SYMBOL(blk_start_queue);

/**
 * blk_stop_queue - stop a queue
 * @q:    The &struct request_queue in question
 *
 * Description:
 *   The Linux block layer assumes that a block driver will consume all
 *   entries on the request queue when the request_fn strategy is called.
 *   Often this will not happen, because of hardware limitations (queue
 *   depth settings). If a device driver gets a 'queue full' response,
 *   or if it simply chooses not to queue more I/O at one point, it can
 *   call this function to prevent the request_fn from being called until
 *   the driver has signalled it's ready to go again. This happens by calling
 *   blk_start_queue() to restart queue operations.
 **/
void blk_stop_queue(struct request_queue *q)
{
	lockdep_assert_held(q->queue_lock);
	WARN_ON_ONCE(q->mq_ops);

	cancel_delayed_work(&q->delay_work);
	queue_flag_set(QUEUE_FLAG_STOPPED, q);
}
EXPORT_SYMBOL(blk_stop_queue);

/**
 * blk_sync_queue - cancel any pending callbacks on a queue
 * @q: the queue
 *
 * Description:
 *     The block layer may perform asynchronous callback activity
 *     on a queue, such as calling the unplug function after a timeout.
 *     A block device may call blk_sync_queue to ensure that any
 *     such activity is cancelled, thus allowing it to release resources
 *     that the callbacks might use. The caller must already have made sure
 *     that its ->make_request_fn will not re-add plugging prior to calling
 *     this function.
 *
 *     This function does not cancel any asynchronous activity arising
 *     out of elevator or throttling code. That would require elevator_exit()
 *     and blkcg_exit_queue() to be called with queue lock initialized.
 *
 */
void blk_sync_queue(struct request_queue *q)
{
	del_timer_sync(&q->timeout);
	cancel_work_sync(&q->timeout_work);

	if (q->mq_ops) {
		struct blk_mq_hw_ctx *hctx;
		int i;

		cancel_delayed_work_sync(&q->requeue_work);
		queue_for_each_hw_ctx(q, hctx, i)
			cancel_delayed_work_sync(&hctx->run_work);
	} else {
		cancel_delayed_work_sync(&q->delay_work);
	}
}
EXPORT_SYMBOL(blk_sync_queue);

/**
 * blk_set_preempt_only - set QUEUE_FLAG_PREEMPT_ONLY
 * @q: request queue pointer
 *
 * Returns the previous value of the PREEMPT_ONLY flag - 0 if the flag was not
 * set and 1 if the flag was already set.
 */
int blk_set_preempt_only(struct request_queue *q)
{
	return blk_queue_flag_test_and_set(QUEUE_FLAG_PREEMPT_ONLY, q);
}
EXPORT_SYMBOL_GPL(blk_set_preempt_only);

void blk_clear_preempt_only(struct request_queue *q)
{
	blk_queue_flag_clear(QUEUE_FLAG_PREEMPT_ONLY, q);
	wake_up_all(&q->mq_freeze_wq);
}
EXPORT_SYMBOL_GPL(blk_clear_preempt_only);

/**
 * __blk_run_queue_uncond - run a queue whether or not it has been stopped
 * @q:	The queue to run
 *
 * Description:
 *    Invoke request handling on a queue if there are any pending requests.
 *    May be used to restart request handling after a request has completed.
 *    This variant runs the queue whether or not the queue has been
 *    stopped. Must be called with the queue lock held and interrupts
 *    disabled. See also @blk_run_queue.
 */
inline void __blk_run_queue_uncond(struct request_queue *q)
{
	lockdep_assert_held(q->queue_lock);
	WARN_ON_ONCE(q->mq_ops);

	if (unlikely(blk_queue_dead(q)))
		return;

	/*
	 * Some request_fn implementations, e.g. scsi_request_fn(), unlock
	 * the queue lock internally. As a result multiple threads may be
	 * running such a request function concurrently. Keep track of the
	 * number of active request_fn invocations such that blk_drain_queue()
	 * can wait until all these request_fn calls have finished.
	 */
	q->request_fn_active++;
	q->request_fn(q);
	q->request_fn_active--;
}
EXPORT_SYMBOL_GPL(__blk_run_queue_uncond);

/**
 * __blk_run_queue - run a single device queue
 * @q:	The queue to run
 *
 * Description:
 *    See @blk_run_queue.
 */
void __blk_run_queue(struct request_queue *q)
{
	lockdep_assert_held(q->queue_lock);
	WARN_ON_ONCE(q->mq_ops);

	if (unlikely(blk_queue_stopped(q)))
		return;

	__blk_run_queue_uncond(q);
}
EXPORT_SYMBOL(__blk_run_queue);

/**
 * blk_run_queue_async - run a single device queue in workqueue context
 * @q:	The queue to run
 *
 * Description:
 *    Tells kblockd to perform the equivalent of @blk_run_queue on behalf
 *    of us.
 *
 * Note:
 *    Since it is not allowed to run q->delay_work after blk_cleanup_queue()
 *    has canceled q->delay_work, callers must hold the queue lock to avoid
 *    race conditions between blk_cleanup_queue() and blk_run_queue_async().
 */
void blk_run_queue_async(struct request_queue *q)
{
	lockdep_assert_held(q->queue_lock);
	WARN_ON_ONCE(q->mq_ops);

	if (likely(!blk_queue_stopped(q) && !blk_queue_dead(q)))
		mod_delayed_work(kblockd_workqueue, &q->delay_work, 0);
}
EXPORT_SYMBOL(blk_run_queue_async);

/**
 * blk_run_queue - run a single device queue
 * @q: The queue to run
 *
 * Description:
 *    Invoke request handling on this queue, if it has pending work to do.
 *    May be used to restart queueing when a request has completed.
 */
void blk_run_queue(struct request_queue *q)
{
	unsigned long flags;

	WARN_ON_ONCE(q->mq_ops);

	spin_lock_irqsave(q->queue_lock, flags);
	__blk_run_queue(q);
	spin_unlock_irqrestore(q->queue_lock, flags);
}
EXPORT_SYMBOL(blk_run_queue);

void blk_put_queue(struct request_queue *q)
{
	kobject_put(&q->kobj);
}
EXPORT_SYMBOL(blk_put_queue);

/**
 * __blk_drain_queue - drain requests from request_queue
 * @q: queue to drain
 * @drain_all: whether to drain all requests or only the ones w/ ELVPRIV
 *
 * Drain requests from @q.  If @drain_all is set, all requests are drained.
 * If not, only ELVPRIV requests are drained.  The caller is responsible
 * for ensuring that no new requests which need to be drained are queued.
 */
static void __blk_drain_queue(struct request_queue *q, bool drain_all)
	__releases(q->queue_lock)
	__acquires(q->queue_lock)
{
	int i;

	lockdep_assert_held(q->queue_lock);
	WARN_ON_ONCE(q->mq_ops);

	while (true) {
		bool drain = false;

		/*
		 * The caller might be trying to drain @q before its
		 * elevator is initialized.
		 */
		if (q->elevator)
			elv_drain_elevator(q);

		blkcg_drain_queue(q);

		/*
		 * This function might be called on a queue which failed
		 * driver init after queue creation or is not yet fully
		 * active yet.  Some drivers (e.g. fd and loop) get unhappy
		 * in such cases.  Kick queue iff dispatch queue has
		 * something on it and @q has request_fn set.
		 */
		if (!list_empty(&q->queue_head) && q->request_fn)
			__blk_run_queue(q);

		drain |= q->nr_rqs_elvpriv;
		drain |= q->request_fn_active;

		/*
		 * Unfortunately, requests are queued at and tracked from
		 * multiple places and there's no single counter which can
		 * be drained.  Check all the queues and counters.
		 */
		if (drain_all) {
			struct blk_flush_queue *fq = blk_get_flush_queue(q, NULL);
			drain |= !list_empty(&q->queue_head);
			for (i = 0; i < 2; i++) {
				drain |= q->nr_rqs[i];
				drain |= q->in_flight[i];
				if (fq)
				    drain |= !list_empty(&fq->flush_queue[i]);
			}
		}

		if (!drain)
			break;

		spin_unlock_irq(q->queue_lock);

		msleep(10);

		spin_lock_irq(q->queue_lock);
	}

	/*
	 * With queue marked dead, any woken up waiter will fail the
	 * allocation path, so the wakeup chaining is lost and we're
	 * left with hung waiters. We need to wake up those waiters.
	 */
	if (q->request_fn) {
		struct request_list *rl;

		blk_queue_for_each_rl(rl, q)
			for (i = 0; i < ARRAY_SIZE(rl->wait); i++)
				wake_up_all(&rl->wait[i]);
	}
}

void blk_drain_queue(struct request_queue *q)
{
	spin_lock_irq(q->queue_lock);
	__blk_drain_queue(q, true);
	spin_unlock_irq(q->queue_lock);
}

/**
 * blk_queue_bypass_start - enter queue bypass mode
 * @q: queue of interest
 *
 * In bypass mode, only the dispatch FIFO queue of @q is used.  This
 * function makes @q enter bypass mode and drains all requests which were
 * throttled or issued before.  On return, it's guaranteed that no request
 * is being throttled or has ELVPRIV set and blk_queue_bypass() %true
 * inside queue or RCU read lock.
 */
void blk_queue_bypass_start(struct request_queue *q)
{
	WARN_ON_ONCE(q->mq_ops);

	spin_lock_irq(q->queue_lock);
	q->bypass_depth++;
	queue_flag_set(QUEUE_FLAG_BYPASS, q);
	spin_unlock_irq(q->queue_lock);

	/*
	 * Queues start drained.  Skip actual draining till init is
	 * complete.  This avoids lenghty delays during queue init which
	 * can happen many times during boot.
	 */
	if (blk_queue_init_done(q)) {
		spin_lock_irq(q->queue_lock);
		__blk_drain_queue(q, false);
		spin_unlock_irq(q->queue_lock);

		/* ensure blk_queue_bypass() is %true inside RCU read lock */
		synchronize_rcu();
	}
}
EXPORT_SYMBOL_GPL(blk_queue_bypass_start);

/**
 * blk_queue_bypass_end - leave queue bypass mode
 * @q: queue of interest
 *
 * Leave bypass mode and restore the normal queueing behavior.
 *
 * Note: although blk_queue_bypass_start() is only called for blk-sq queues,
 * this function is called for both blk-sq and blk-mq queues.
 */
void blk_queue_bypass_end(struct request_queue *q)
{
	spin_lock_irq(q->queue_lock);
	if (!--q->bypass_depth)
		queue_flag_clear(QUEUE_FLAG_BYPASS, q);
	WARN_ON_ONCE(q->bypass_depth < 0);
	spin_unlock_irq(q->queue_lock);
}
EXPORT_SYMBOL_GPL(blk_queue_bypass_end);

void blk_set_queue_dying(struct request_queue *q)
{
	blk_queue_flag_set(QUEUE_FLAG_DYING, q);

	/*
	 * When queue DYING flag is set, we need to block new req
	 * entering queue, so we call blk_freeze_queue_start() to
	 * prevent I/O from crossing blk_queue_enter().
	 */
	blk_freeze_queue_start(q);

	if (q->mq_ops)
		blk_mq_wake_waiters(q);
	else {
		struct request_list *rl;

		spin_lock_irq(q->queue_lock);
		blk_queue_for_each_rl(rl, q) {
			if (rl->rq_pool) {
				wake_up_all(&rl->wait[BLK_RW_SYNC]);
				wake_up_all(&rl->wait[BLK_RW_ASYNC]);
			}
		}
		spin_unlock_irq(q->queue_lock);
	}

	/* Make blk_queue_enter() reexamine the DYING flag. */
	wake_up_all(&q->mq_freeze_wq);
}
EXPORT_SYMBOL_GPL(blk_set_queue_dying);

/* Unconfigure the I/O scheduler and dissociate from the cgroup controller. */
void blk_exit_queue(struct request_queue *q)
{
	/*
	 * Since the I/O scheduler exit code may access cgroup information,
	 * perform I/O scheduler exit before disassociating from the block
	 * cgroup controller.
	 */
	if (q->elevator) {
		ioc_clear_queue(q);
		elevator_exit(q, q->elevator);
		q->elevator = NULL;
	}

	/*
	 * Remove all references to @q from the block cgroup controller before
	 * restoring @q->queue_lock to avoid that restoring this pointer causes
	 * e.g. blkcg_print_blkgs() to crash.
	 */
	blkcg_exit_queue(q);

	/*
	 * Since the cgroup code may dereference the @q->backing_dev_info
	 * pointer, only decrease its reference count after having removed the
	 * association with the block cgroup controller.
	 */
	bdi_put(q->backing_dev_info);
}

/**
 * blk_cleanup_queue - shutdown a request queue
 * @q: request queue to shutdown
 *
 * Mark @q DYING, drain all pending requests, mark @q DEAD, destroy and
 * put it.  All future requests will be failed immediately with -ENODEV.
 */
void blk_cleanup_queue(struct request_queue *q)
{
	spinlock_t *lock = q->queue_lock;

	/* mark @q DYING, no new request or merges will be allowed afterwards */
	mutex_lock(&q->sysfs_lock);
	blk_set_queue_dying(q);
	spin_lock_irq(lock);

	/*
	 * A dying queue is permanently in bypass mode till released.  Note
	 * that, unlike blk_queue_bypass_start(), we aren't performing
	 * synchronize_rcu() after entering bypass mode to avoid the delay
	 * as some drivers create and destroy a lot of queues while
	 * probing.  This is still safe because blk_release_queue() will be
	 * called only after the queue refcnt drops to zero and nothing,
	 * RCU or not, would be traversing the queue by then.
	 */
	q->bypass_depth++;
	queue_flag_set(QUEUE_FLAG_BYPASS, q);

	queue_flag_set(QUEUE_FLAG_NOMERGES, q);
	queue_flag_set(QUEUE_FLAG_NOXMERGES, q);
	queue_flag_set(QUEUE_FLAG_DYING, q);
	spin_unlock_irq(lock);
	mutex_unlock(&q->sysfs_lock);

	/*
	 * Drain all requests queued before DYING marking. Set DEAD flag to
	 * prevent that q->request_fn() gets invoked after draining finished.
	 */
	blk_freeze_queue(q);
	spin_lock_irq(lock);
	queue_flag_set(QUEUE_FLAG_DEAD, q);
	spin_unlock_irq(lock);

	/*
	 * make sure all in-progress dispatch are completed because
	 * blk_freeze_queue() can only complete all requests, and
	 * dispatch may still be in-progress since we dispatch requests
	 * from more than one contexts.
	 *
	 * No need to quiesce queue if it isn't initialized yet since
	 * blk_freeze_queue() should be enough for cases of passthrough
	 * request.
	 */
	if (q->mq_ops && blk_queue_init_done(q))
		blk_mq_quiesce_queue(q);

	/* for synchronous bio-based driver finish in-flight integrity i/o */
	blk_flush_integrity();

	/* @q won't process any more request, flush async actions */
	del_timer_sync(&q->backing_dev_info->laptop_mode_wb_timer);
	blk_sync_queue(q);

	/*
	 * I/O scheduler exit is only safe after the sysfs scheduler attribute
	 * has been removed.
	 */
	WARN_ON_ONCE(q->kobj.state_in_sysfs);

	blk_exit_queue(q);

	if (q->mq_ops)
		blk_mq_free_queue(q);
	percpu_ref_exit(&q->q_usage_counter);

	spin_lock_irq(lock);
	if (q->queue_lock != &q->__queue_lock)
		q->queue_lock = &q->__queue_lock;
	spin_unlock_irq(lock);

	/* @q is and will stay empty, shutdown and put */
	blk_put_queue(q);
}
EXPORT_SYMBOL(blk_cleanup_queue);

/* Allocate memory local to the request queue */
static void *alloc_request_simple(gfp_t gfp_mask, void *data)
{
	struct request_queue *q = data;

	return kmem_cache_alloc_node(request_cachep, gfp_mask, q->node);
}

static void free_request_simple(void *element, void *data)
{
	kmem_cache_free(request_cachep, element);
}

static void *alloc_request_size(gfp_t gfp_mask, void *data)
{
	struct request_queue *q = data;
	struct request *rq;

	rq = kmalloc_node(sizeof(struct request) + q->cmd_size, gfp_mask,
			q->node);
	if (rq && q->init_rq_fn && q->init_rq_fn(q, rq, gfp_mask) < 0) {
		kfree(rq);
		rq = NULL;
	}
	return rq;
}

static void free_request_size(void *element, void *data)
{
	struct request_queue *q = data;

	if (q->exit_rq_fn)
		q->exit_rq_fn(q, element);
	kfree(element);
}

int blk_init_rl(struct request_list *rl, struct request_queue *q,
		gfp_t gfp_mask)
{
	if (unlikely(rl->rq_pool) || q->mq_ops)
		return 0;

	rl->q = q;
	rl->count[BLK_RW_SYNC] = rl->count[BLK_RW_ASYNC] = 0;
	rl->starved[BLK_RW_SYNC] = rl->starved[BLK_RW_ASYNC] = 0;
	init_waitqueue_head(&rl->wait[BLK_RW_SYNC]);
	init_waitqueue_head(&rl->wait[BLK_RW_ASYNC]);

	if (q->cmd_size) {
		rl->rq_pool = mempool_create_node(BLKDEV_MIN_RQ,
				alloc_request_size, free_request_size,
				q, gfp_mask, q->node);
	} else {
		rl->rq_pool = mempool_create_node(BLKDEV_MIN_RQ,
				alloc_request_simple, free_request_simple,
				q, gfp_mask, q->node);
	}
	if (!rl->rq_pool)
		return -ENOMEM;

	if (rl != &q->root_rl)
		WARN_ON_ONCE(!blk_get_queue(q));

	return 0;
}

void blk_exit_rl(struct request_queue *q, struct request_list *rl)
{
	if (rl->rq_pool) {
		mempool_destroy(rl->rq_pool);
		if (rl != &q->root_rl)
			blk_put_queue(q);
	}
}

struct request_queue *blk_alloc_queue(gfp_t gfp_mask)
{
	return blk_alloc_queue_node(gfp_mask, NUMA_NO_NODE, NULL);
}
EXPORT_SYMBOL(blk_alloc_queue);

/**
 * blk_queue_enter() - try to increase q->q_usage_counter
 * @q: request queue pointer
 * @flags: BLK_MQ_REQ_NOWAIT and/or BLK_MQ_REQ_PREEMPT
 */
int blk_queue_enter(struct request_queue *q, blk_mq_req_flags_t flags)
{
	const bool preempt = flags & BLK_MQ_REQ_PREEMPT;

	while (true) {
		bool success = false;

		rcu_read_lock();
		if (percpu_ref_tryget_live(&q->q_usage_counter)) {
			/*
			 * The code that sets the PREEMPT_ONLY flag is
			 * responsible for ensuring that that flag is globally
			 * visible before the queue is unfrozen.
			 */
			if (preempt || !blk_queue_preempt_only(q)) {
				success = true;
			} else {
				percpu_ref_put(&q->q_usage_counter);
			}
		}
		rcu_read_unlock();

		if (success)
			return 0;

		if (flags & BLK_MQ_REQ_NOWAIT)
			return -EBUSY;

		/*
		 * read pair of barrier in blk_freeze_queue_start(),
		 * we need to order reading __PERCPU_REF_DEAD flag of
		 * .q_usage_counter and reading .mq_freeze_depth or
		 * queue dying flag, otherwise the following wait may
		 * never return if the two reads are reordered.
		 */
		smp_rmb();

		wait_event(q->mq_freeze_wq,
			   (atomic_read(&q->mq_freeze_depth) == 0 &&
			    (preempt || !blk_queue_preempt_only(q))) ||
			   blk_queue_dying(q));
		if (blk_queue_dying(q))
			return -ENODEV;
	}
}

void blk_queue_exit(struct request_queue *q)
{
	percpu_ref_put(&q->q_usage_counter);
}

static void blk_queue_usage_counter_release(struct percpu_ref *ref)
{
	struct request_queue *q =
		container_of(ref, struct request_queue, q_usage_counter);

	wake_up_all(&q->mq_freeze_wq);
}

static void blk_rq_timed_out_timer(struct timer_list *t)
{
	struct request_queue *q = from_timer(q, t, timeout);

	kblockd_schedule_work(&q->timeout_work);
}

/**
 * blk_alloc_queue_node - allocate a request queue
 * @gfp_mask: memory allocation flags
 * @node_id: NUMA node to allocate memory from
 * @lock: For legacy queues, pointer to a spinlock that will be used to e.g.
 *        serialize calls to the legacy .request_fn() callback. Ignored for
 *	  blk-mq request queues.
 *
 * Note: pass the queue lock as the third argument to this function instead of
 * setting the queue lock pointer explicitly to avoid triggering a sporadic
 * crash in the blkcg code. This function namely calls blkcg_init_queue() and
 * the queue lock pointer must be set before blkcg_init_queue() is called.
 */
struct request_queue *blk_alloc_queue_node(gfp_t gfp_mask, int node_id,
					   spinlock_t *lock)
{
	struct request_queue *q;
	int ret;

	q = kmem_cache_alloc_node(blk_requestq_cachep,
				gfp_mask | __GFP_ZERO, node_id);
	if (!q)
		return NULL;

	INIT_LIST_HEAD(&q->queue_head);
	q->last_merge = NULL;
	q->end_sector = 0;
	q->boundary_rq = NULL;

	q->id = ida_simple_get(&blk_queue_ida, 0, 0, gfp_mask);
	if (q->id < 0)
		goto fail_q;

	ret = bioset_init(&q->bio_split, BIO_POOL_SIZE, 0, BIOSET_NEED_BVECS);
	if (ret)
		goto fail_id;

	q->backing_dev_info = bdi_alloc_node(gfp_mask, node_id);
	if (!q->backing_dev_info)
		goto fail_split;

	q->stats = blk_alloc_queue_stats();
	if (!q->stats)
		goto fail_stats;

	q->backing_dev_info->ra_pages =
			(VM_MAX_READAHEAD * 1024) / PAGE_SIZE;
	q->backing_dev_info->capabilities = BDI_CAP_CGROUP_WRITEBACK;
	q->backing_dev_info->name = "block";
	q->node = node_id;

	timer_setup(&q->backing_dev_info->laptop_mode_wb_timer,
		    laptop_mode_timer_fn, 0);
	timer_setup(&q->timeout, blk_rq_timed_out_timer, 0);
	INIT_WORK(&q->timeout_work, NULL);
	INIT_LIST_HEAD(&q->timeout_list);
	INIT_LIST_HEAD(&q->icq_list);
#ifdef CONFIG_BLK_CGROUP
	INIT_LIST_HEAD(&q->blkg_list);
#endif
	INIT_DELAYED_WORK(&q->delay_work, blk_delay_work);

	kobject_init(&q->kobj, &blk_queue_ktype);

#ifdef CONFIG_BLK_DEV_IO_TRACE
	mutex_init(&q->blk_trace_mutex);
#endif
	mutex_init(&q->sysfs_lock);
	spin_lock_init(&q->__queue_lock);

	if (!q->mq_ops)
		q->queue_lock = lock ? : &q->__queue_lock;

	/*
	 * A queue starts its life with bypass turned on to avoid
	 * unnecessary bypass on/off overhead and nasty surprises during
	 * init.  The initial bypass will be finished when the queue is
	 * registered by blk_register_queue().
	 */
	q->bypass_depth = 1;
	queue_flag_set_unlocked(QUEUE_FLAG_BYPASS, q);

	init_waitqueue_head(&q->mq_freeze_wq);

	/*
	 * Init percpu_ref in atomic mode so that it's faster to shutdown.
	 * See blk_register_queue() for details.
	 */
	if (percpu_ref_init(&q->q_usage_counter,
				blk_queue_usage_counter_release,
				PERCPU_REF_INIT_ATOMIC, GFP_KERNEL))
		goto fail_bdi;

	if (blkcg_init_queue(q))
		goto fail_ref;

	return q;

fail_ref:
	percpu_ref_exit(&q->q_usage_counter);
fail_bdi:
	blk_free_queue_stats(q->stats);
fail_stats:
	bdi_put(q->backing_dev_info);
fail_split:
	bioset_exit(&q->bio_split);
fail_id:
	ida_simple_remove(&blk_queue_ida, q->id);
fail_q:
	kmem_cache_free(blk_requestq_cachep, q);
	return NULL;
}
EXPORT_SYMBOL(blk_alloc_queue_node);

/**
 * blk_init_queue  - prepare a request queue for use with a block device
 * @rfn:  The function to be called to process requests that have been
 *        placed on the queue.
 * @lock: Request queue spin lock
 *
 * Description:
 *    If a block device wishes to use the standard request handling procedures,
 *    which sorts requests and coalesces adjacent requests, then it must
 *    call blk_init_queue().  The function @rfn will be called when there
 *    are requests on the queue that need to be processed.  If the device
 *    supports plugging, then @rfn may not be called immediately when requests
 *    are available on the queue, but may be called at some time later instead.
 *    Plugged queues are generally unplugged when a buffer belonging to one
 *    of the requests on the queue is needed, or due to memory pressure.
 *
 *    @rfn is not required, or even expected, to remove all requests off the
 *    queue, but only as many as it can handle at a time.  If it does leave
 *    requests on the queue, it is responsible for arranging that the requests
 *    get dealt with eventually.
 *
 *    The queue spin lock must be held while manipulating the requests on the
 *    request queue; this lock will be taken also from interrupt context, so irq
 *    disabling is needed for it.
 *
 *    Function returns a pointer to the initialized request queue, or %NULL if
 *    it didn't succeed.
 *
 * Note:
 *    blk_init_queue() must be paired with a blk_cleanup_queue() call
 *    when the block device is deactivated (such as at module unload).
 **/

struct request_queue *blk_init_queue(request_fn_proc *rfn, spinlock_t *lock)
{
	return blk_init_queue_node(rfn, lock, NUMA_NO_NODE);
}
EXPORT_SYMBOL(blk_init_queue);

struct request_queue *
blk_init_queue_node(request_fn_proc *rfn, spinlock_t *lock, int node_id)
{
	struct request_queue *q;

	q = blk_alloc_queue_node(GFP_KERNEL, node_id, lock);
	if (!q)
		return NULL;

	q->request_fn = rfn;
	if (blk_init_allocated_queue(q) < 0) {
		blk_cleanup_queue(q);
		return NULL;
	}

	return q;
}
EXPORT_SYMBOL(blk_init_queue_node);

static blk_qc_t blk_queue_bio(struct request_queue *q, struct bio *bio);


int blk_init_allocated_queue(struct request_queue *q)
{
	WARN_ON_ONCE(q->mq_ops);

	q->fq = blk_alloc_flush_queue(q, NUMA_NO_NODE, q->cmd_size);
	if (!q->fq)
		return -ENOMEM;

	if (q->init_rq_fn && q->init_rq_fn(q, q->fq->flush_rq, GFP_KERNEL))
		goto out_free_flush_queue;

	if (blk_init_rl(&q->root_rl, q, GFP_KERNEL))
		goto out_exit_flush_rq;

	INIT_WORK(&q->timeout_work, blk_timeout_work);
	q->queue_flags		|= QUEUE_FLAG_DEFAULT;

	/*
	 * This also sets hw/phys segments, boundary and size
	 */
	blk_queue_make_request(q, blk_queue_bio);

	q->sg_reserved_size = INT_MAX;

	if (elevator_init(q))
		goto out_exit_flush_rq;
	return 0;

out_exit_flush_rq:
	if (q->exit_rq_fn)
		q->exit_rq_fn(q, q->fq->flush_rq);
out_free_flush_queue:
	blk_free_flush_queue(q->fq);
	q->fq = NULL;
	return -ENOMEM;
}
EXPORT_SYMBOL(blk_init_allocated_queue);

bool blk_get_queue(struct request_queue *q)
{
	if (likely(!blk_queue_dying(q))) {
		__blk_get_queue(q);
		return true;
	}

	return false;
}
EXPORT_SYMBOL(blk_get_queue);

static inline void blk_free_request(struct request_list *rl, struct request *rq)
{
	if (rq->rq_flags & RQF_ELVPRIV) {
		elv_put_request(rl->q, rq);
		if (rq->elv.icq)
			put_io_context(rq->elv.icq->ioc);
	}

	mempool_free(rq, rl->rq_pool);
}

/*
 * ioc_batching returns true if the ioc is a valid batching request and
 * should be given priority access to a request.
 */
static inline int ioc_batching(struct request_queue *q, struct io_context *ioc)
{
	if (!ioc)
		return 0;

	/*
	 * Make sure the process is able to allocate at least 1 request
	 * even if the batch times out, otherwise we could theoretically
	 * lose wakeups.
	 */
	return ioc->nr_batch_requests == q->nr_batching ||
		(ioc->nr_batch_requests > 0
		&& time_before(jiffies, ioc->last_waited + BLK_BATCH_TIME));
}

/*
 * ioc_set_batching sets ioc to be a new "batcher" if it is not one. This
 * will cause the process to be a "batcher" on all queues in the system. This
 * is the behaviour we want though - once it gets a wakeup it should be given
 * a nice run.
 */
static void ioc_set_batching(struct request_queue *q, struct io_context *ioc)
{
	if (!ioc || ioc_batching(q, ioc))
		return;

	ioc->nr_batch_requests = q->nr_batching;
	ioc->last_waited = jiffies;
}

static void __freed_request(struct request_list *rl, int sync)
{
	struct request_queue *q = rl->q;

	if (rl->count[sync] < queue_congestion_off_threshold(q))
		blk_clear_congested(rl, sync);

	if (rl->count[sync] + 1 <= q->nr_requests) {
		if (waitqueue_active(&rl->wait[sync]))
			wake_up(&rl->wait[sync]);

		blk_clear_rl_full(rl, sync);
	}
}

/*
 * A request has just been released.  Account for it, update the full and
 * congestion status, wake up any waiters.   Called under q->queue_lock.
 */
static void freed_request(struct request_list *rl, bool sync,
		req_flags_t rq_flags)
{
	struct request_queue *q = rl->q;

	q->nr_rqs[sync]--;
	rl->count[sync]--;
	if (rq_flags & RQF_ELVPRIV)
		q->nr_rqs_elvpriv--;

	__freed_request(rl, sync);

	if (unlikely(rl->starved[sync ^ 1]))
		__freed_request(rl, sync ^ 1);
}

int blk_update_nr_requests(struct request_queue *q, unsigned int nr)
{
	struct request_list *rl;
	int on_thresh, off_thresh;

	WARN_ON_ONCE(q->mq_ops);

	spin_lock_irq(q->queue_lock);
	q->nr_requests = nr;
	blk_queue_congestion_threshold(q);
	on_thresh = queue_congestion_on_threshold(q);
	off_thresh = queue_congestion_off_threshold(q);

	blk_queue_for_each_rl(rl, q) {
		if (rl->count[BLK_RW_SYNC] >= on_thresh)
			blk_set_congested(rl, BLK_RW_SYNC);
		else if (rl->count[BLK_RW_SYNC] < off_thresh)
			blk_clear_congested(rl, BLK_RW_SYNC);

		if (rl->count[BLK_RW_ASYNC] >= on_thresh)
			blk_set_congested(rl, BLK_RW_ASYNC);
		else if (rl->count[BLK_RW_ASYNC] < off_thresh)
			blk_clear_congested(rl, BLK_RW_ASYNC);

		if (rl->count[BLK_RW_SYNC] >= q->nr_requests) {
			blk_set_rl_full(rl, BLK_RW_SYNC);
		} else {
			blk_clear_rl_full(rl, BLK_RW_SYNC);
			wake_up(&rl->wait[BLK_RW_SYNC]);
		}

		if (rl->count[BLK_RW_ASYNC] >= q->nr_requests) {
			blk_set_rl_full(rl, BLK_RW_ASYNC);
		} else {
			blk_clear_rl_full(rl, BLK_RW_ASYNC);
			wake_up(&rl->wait[BLK_RW_ASYNC]);
		}
	}

	spin_unlock_irq(q->queue_lock);
	return 0;
}

/**
 * __get_request - get a free request
 * @rl: request list to allocate from
 * @op: operation and flags
 * @bio: bio to allocate request for (can be %NULL)
 * @flags: BLQ_MQ_REQ_* flags
 * @gfp_mask: allocator flags
 *
 * Get a free request from @q.  This function may fail under memory
 * pressure or if @q is dead.
 *
 * Must be called with @q->queue_lock held and,
 * Returns ERR_PTR on failure, with @q->queue_lock held.
 * Returns request pointer on success, with @q->queue_lock *not held*.
 */
static struct request *__get_request(struct request_list *rl, unsigned int op,
		struct bio *bio, blk_mq_req_flags_t flags, gfp_t gfp_mask)
{
	struct request_queue *q = rl->q;
	struct request *rq;
	struct elevator_type *et = q->elevator->type;
	struct io_context *ioc = rq_ioc(bio);
	struct io_cq *icq = NULL;
	const bool is_sync = op_is_sync(op);
	int may_queue;
	req_flags_t rq_flags = RQF_ALLOCED;

	lockdep_assert_held(q->queue_lock);

	if (unlikely(blk_queue_dying(q)))
		return ERR_PTR(-ENODEV);

	may_queue = elv_may_queue(q, op);
	if (may_queue == ELV_MQUEUE_NO)
		goto rq_starved;

	if (rl->count[is_sync]+1 >= queue_congestion_on_threshold(q)) {
		if (rl->count[is_sync]+1 >= q->nr_requests) {
			/*
			 * The queue will fill after this allocation, so set
			 * it as full, and mark this process as "batching".
			 * This process will be allowed to complete a batch of
			 * requests, others will be blocked.
			 */
			if (!blk_rl_full(rl, is_sync)) {
				ioc_set_batching(q, ioc);
				blk_set_rl_full(rl, is_sync);
			} else {
				if (may_queue != ELV_MQUEUE_MUST
						&& !ioc_batching(q, ioc)) {
					/*
					 * The queue is full and the allocating
					 * process is not a "batcher", and not
					 * exempted by the IO scheduler
					 */
					return ERR_PTR(-ENOMEM);
				}
			}
		}
		blk_set_congested(rl, is_sync);
	}

	/*
	 * Only allow batching queuers to allocate up to 50% over the defined
	 * limit of requests, otherwise we could have thousands of requests
	 * allocated with any setting of ->nr_requests
	 */
	if (rl->count[is_sync] >= (3 * q->nr_requests / 2))
		return ERR_PTR(-ENOMEM);

	q->nr_rqs[is_sync]++;
	rl->count[is_sync]++;
	rl->starved[is_sync] = 0;

	/*
	 * Decide whether the new request will be managed by elevator.  If
	 * so, mark @rq_flags and increment elvpriv.  Non-zero elvpriv will
	 * prevent the current elevator from being destroyed until the new
	 * request is freed.  This guarantees icq's won't be destroyed and
	 * makes creating new ones safe.
	 *
	 * Flush requests do not use the elevator so skip initialization.
	 * This allows a request to share the flush and elevator data.
	 *
	 * Also, lookup icq while holding queue_lock.  If it doesn't exist,
	 * it will be created after releasing queue_lock.
	 */
	if (!op_is_flush(op) && !blk_queue_bypass(q)) {
		rq_flags |= RQF_ELVPRIV;
		q->nr_rqs_elvpriv++;
		if (et->icq_cache && ioc)
			icq = ioc_lookup_icq(ioc, q);
	}

	if (blk_queue_io_stat(q))
		rq_flags |= RQF_IO_STAT;
	spin_unlock_irq(q->queue_lock);

	/* allocate and init request */
	rq = mempool_alloc(rl->rq_pool, gfp_mask);
	if (!rq)
		goto fail_alloc;

	blk_rq_init(q, rq);
	blk_rq_set_rl(rq, rl);
	rq->cmd_flags = op;
	rq->rq_flags = rq_flags;
	if (flags & BLK_MQ_REQ_PREEMPT)
		rq->rq_flags |= RQF_PREEMPT;

	/* init elvpriv */
	if (rq_flags & RQF_ELVPRIV) {
		if (unlikely(et->icq_cache && !icq)) {
			if (ioc)
				icq = ioc_create_icq(ioc, q, gfp_mask);
			if (!icq)
				goto fail_elvpriv;
		}

		rq->elv.icq = icq;
		if (unlikely(elv_set_request(q, rq, bio, gfp_mask)))
			goto fail_elvpriv;

		/* @rq->elv.icq holds io_context until @rq is freed */
		if (icq)
			get_io_context(icq->ioc);
	}
out:
	/*
	 * ioc may be NULL here, and ioc_batching will be false. That's
	 * OK, if the queue is under the request limit then requests need
	 * not count toward the nr_batch_requests limit. There will always
	 * be some limit enforced by BLK_BATCH_TIME.
	 */
	if (ioc_batching(q, ioc))
		ioc->nr_batch_requests--;

	trace_block_getrq(q, bio, op);
	return rq;

fail_elvpriv:
	/*
	 * elvpriv init failed.  ioc, icq and elvpriv aren't mempool backed
	 * and may fail indefinitely under memory pressure and thus
	 * shouldn't stall IO.  Treat this request as !elvpriv.  This will
	 * disturb iosched and blkcg but weird is bettern than dead.
	 */
	printk_ratelimited(KERN_WARNING "%s: dev %s: request aux data allocation failed, iosched may be disturbed\n",
			   __func__, dev_name(q->backing_dev_info->dev));

	rq->rq_flags &= ~RQF_ELVPRIV;
	rq->elv.icq = NULL;

	spin_lock_irq(q->queue_lock);
	q->nr_rqs_elvpriv--;
	spin_unlock_irq(q->queue_lock);
	goto out;

fail_alloc:
	/*
	 * Allocation failed presumably due to memory. Undo anything we
	 * might have messed up.
	 *
	 * Allocating task should really be put onto the front of the wait
	 * queue, but this is pretty rare.
	 */
	spin_lock_irq(q->queue_lock);
	freed_request(rl, is_sync, rq_flags);

	/*
	 * in the very unlikely event that allocation failed and no
	 * requests for this direction was pending, mark us starved so that
	 * freeing of a request in the other direction will notice
	 * us. another possible fix would be to split the rq mempool into
	 * READ and WRITE
	 */
rq_starved:
	if (unlikely(rl->count[is_sync] == 0))
		rl->starved[is_sync] = 1;
	return ERR_PTR(-ENOMEM);
}

/**
 * get_request - get a free request
 * @q: request_queue to allocate request from
 * @op: operation and flags
 * @bio: bio to allocate request for (can be %NULL)
 * @flags: BLK_MQ_REQ_* flags.
 * @gfp: allocator flags
 *
 * Get a free request from @q.  If %BLK_MQ_REQ_NOWAIT is set in @flags,
 * this function keeps retrying under memory pressure and fails iff @q is dead.
 *
 * Must be called with @q->queue_lock held and,
 * Returns ERR_PTR on failure, with @q->queue_lock held.
 * Returns request pointer on success, with @q->queue_lock *not held*.
 */
static struct request *get_request(struct request_queue *q, unsigned int op,
		struct bio *bio, blk_mq_req_flags_t flags, gfp_t gfp)
{
	const bool is_sync = op_is_sync(op);
	DEFINE_WAIT(wait);
	struct request_list *rl;
	struct request *rq;

	lockdep_assert_held(q->queue_lock);
	WARN_ON_ONCE(q->mq_ops);

	rl = blk_get_rl(q, bio);	/* transferred to @rq on success */
retry:
	rq = __get_request(rl, op, bio, flags, gfp);
	if (!IS_ERR(rq))
		return rq;

	if (op & REQ_NOWAIT) {
		blk_put_rl(rl);
		return ERR_PTR(-EAGAIN);
	}

	if ((flags & BLK_MQ_REQ_NOWAIT) || unlikely(blk_queue_dying(q))) {
		blk_put_rl(rl);
		return rq;
	}

	/* wait on @rl and retry */
	prepare_to_wait_exclusive(&rl->wait[is_sync], &wait,
				  TASK_UNINTERRUPTIBLE);

	trace_block_sleeprq(q, bio, op);

	spin_unlock_irq(q->queue_lock);
	io_schedule();

	/*
	 * After sleeping, we become a "batching" process and will be able
	 * to allocate at least one request, and up to a big batch of them
	 * for a small period time.  See ioc_batching, ioc_set_batching
	 */
	ioc_set_batching(q, current->io_context);

	spin_lock_irq(q->queue_lock);
	finish_wait(&rl->wait[is_sync], &wait);

	goto retry;
}

/* flags: BLK_MQ_REQ_PREEMPT and/or BLK_MQ_REQ_NOWAIT. */
static struct request *blk_old_get_request(struct request_queue *q,
				unsigned int op, blk_mq_req_flags_t flags)
{
	struct request *rq;
	gfp_t gfp_mask = flags & BLK_MQ_REQ_NOWAIT ? GFP_ATOMIC : GFP_NOIO;
	int ret = 0;

	WARN_ON_ONCE(q->mq_ops);

	/* create ioc upfront */
	create_io_context(gfp_mask, q->node);

	ret = blk_queue_enter(q, flags);
	if (ret)
		return ERR_PTR(ret);
	spin_lock_irq(q->queue_lock);
	rq = get_request(q, op, NULL, flags, gfp_mask);
	if (IS_ERR(rq)) {
		spin_unlock_irq(q->queue_lock);
		blk_queue_exit(q);
		return rq;
	}

	/* q->queue_lock is unlocked at this point */
	rq->__data_len = 0;
	rq->__sector = (sector_t) -1;
	rq->bio = rq->biotail = NULL;
	return rq;
}

/**
 * blk_get_request - allocate a request
 * @q: request queue to allocate a request for
 * @op: operation (REQ_OP_*) and REQ_* flags, e.g. REQ_SYNC.
 * @flags: BLK_MQ_REQ_* flags, e.g. BLK_MQ_REQ_NOWAIT.
 */
struct request *blk_get_request(struct request_queue *q, unsigned int op,
				blk_mq_req_flags_t flags)
{
	struct request *req;

	WARN_ON_ONCE(op & REQ_NOWAIT);
	WARN_ON_ONCE(flags & ~(BLK_MQ_REQ_NOWAIT | BLK_MQ_REQ_PREEMPT));

	if (q->mq_ops) {
		req = blk_mq_alloc_request(q, op, flags);
		if (!IS_ERR(req) && q->mq_ops->initialize_rq_fn)
			q->mq_ops->initialize_rq_fn(req);
	} else {
		req = blk_old_get_request(q, op, flags);
		if (!IS_ERR(req) && q->initialize_rq_fn)
			q->initialize_rq_fn(req);
	}

	return req;
}
EXPORT_SYMBOL(blk_get_request);

/**
 * blk_requeue_request - put a request back on queue
 * @q:		request queue where request should be inserted
 * @rq:		request to be inserted
 *
 * Description:
 *    Drivers often keep queueing requests until the hardware cannot accept
 *    more, when that condition happens we need to put the request back
 *    on the queue. Must be called with queue lock held.
 */
void blk_requeue_request(struct request_queue *q, struct request *rq)
{
	lockdep_assert_held(q->queue_lock);
	WARN_ON_ONCE(q->mq_ops);

	blk_delete_timer(rq);
	blk_clear_rq_complete(rq);
	trace_block_rq_requeue(q, rq);
	rq_qos_requeue(q, rq);

	if (rq->rq_flags & RQF_QUEUED)
		blk_queue_end_tag(q, rq);

	BUG_ON(blk_queued_rq(rq));

	elv_requeue_request(q, rq);
}
EXPORT_SYMBOL(blk_requeue_request);

static void add_acct_request(struct request_queue *q, struct request *rq,
			     int where)
{
	blk_account_io_start(rq, true);
	__elv_add_request(q, rq, where);
}

static void part_round_stats_single(struct request_queue *q, int cpu,
				    struct hd_struct *part, unsigned long now,
				    unsigned int inflight)
{
	if (inflight) {
		__part_stat_add(cpu, part, time_in_queue,
				inflight * (now - part->stamp));
		__part_stat_add(cpu, part, io_ticks, (now - part->stamp));
	}
	part->stamp = now;
}

/**
 * part_round_stats() - Round off the performance stats on a struct disk_stats.
 * @q: target block queue
 * @cpu: cpu number for stats access
 * @part: target partition
 *
 * The average IO queue length and utilisation statistics are maintained
 * by observing the current state of the queue length and the amount of
 * time it has been in this state for.
 *
 * Normally, that accounting is done on IO completion, but that can result
 * in more than a second's worth of IO being accounted for within any one
 * second, leading to >100% utilisation.  To deal with that, we call this
 * function to do a round-off before returning the results when reading
 * /proc/diskstats.  This accounts immediately for all queue usage up to
 * the current jiffies and restarts the counters again.
 */
void part_round_stats(struct request_queue *q, int cpu, struct hd_struct *part)
{
	struct hd_struct *part2 = NULL;
	unsigned long now = jiffies;
	unsigned int inflight[2];
	int stats = 0;

	if (part->stamp != now)
		stats |= 1;

	if (part->partno) {
		part2 = &part_to_disk(part)->part0;
		if (part2->stamp != now)
			stats |= 2;
	}

	if (!stats)
		return;

	part_in_flight(q, part, inflight);

	if (stats & 2)
		part_round_stats_single(q, cpu, part2, now, inflight[1]);
	if (stats & 1)
		part_round_stats_single(q, cpu, part, now, inflight[0]);
}
EXPORT_SYMBOL_GPL(part_round_stats);

#ifdef CONFIG_PM
static void blk_pm_put_request(struct request *rq)
{
	if (rq->q->dev && !(rq->rq_flags & RQF_PM) && !--rq->q->nr_pending)
		pm_runtime_mark_last_busy(rq->q->dev);
}
#else
static inline void blk_pm_put_request(struct request *rq) {}
#endif

void __blk_put_request(struct request_queue *q, struct request *req)
{
	req_flags_t rq_flags = req->rq_flags;

	if (unlikely(!q))
		return;

	if (q->mq_ops) {
		blk_mq_free_request(req);
		return;
	}

	lockdep_assert_held(q->queue_lock);

	blk_req_zone_write_unlock(req);
	blk_pm_put_request(req);

	elv_completed_request(q, req);

	/* this is a bio leak */
	WARN_ON(req->bio != NULL);

	rq_qos_done(q, req);

	/*
	 * Request may not have originated from ll_rw_blk. if not,
	 * it didn't come out of our reserved rq pools
	 */
	if (rq_flags & RQF_ALLOCED) {
		struct request_list *rl = blk_rq_rl(req);
		bool sync = op_is_sync(req->cmd_flags);

		BUG_ON(!list_empty(&req->queuelist));
		BUG_ON(ELV_ON_HASH(req));

		blk_free_request(rl, req);
		freed_request(rl, sync, rq_flags);
		blk_put_rl(rl);
		blk_queue_exit(q);
	}
}
EXPORT_SYMBOL_GPL(__blk_put_request);

void blk_put_request(struct request *req)
{
	struct request_queue *q = req->q;

	if (q->mq_ops)
		blk_mq_free_request(req);
	else {
		unsigned long flags;

		spin_lock_irqsave(q->queue_lock, flags);
		__blk_put_request(q, req);
		spin_unlock_irqrestore(q->queue_lock, flags);
	}
}
EXPORT_SYMBOL(blk_put_request);

bool bio_attempt_back_merge(struct request_queue *q, struct request *req,
			    struct bio *bio)
{
	const int ff = bio->bi_opf & REQ_FAILFAST_MASK;

	if (!ll_back_merge_fn(q, req, bio))
		return false;

	trace_block_bio_backmerge(q, req, bio);

	if ((req->cmd_flags & REQ_FAILFAST_MASK) != ff)
		blk_rq_set_mixed_merge(req);

	req->biotail->bi_next = bio;
	req->biotail = bio;
	req->__data_len += bio->bi_iter.bi_size;
	req->ioprio = ioprio_best(req->ioprio, bio_prio(bio));

	blk_account_io_start(req, false);
	return true;
}

bool bio_attempt_front_merge(struct request_queue *q, struct request *req,
			     struct bio *bio)
{
	const int ff = bio->bi_opf & REQ_FAILFAST_MASK;

	if (!ll_front_merge_fn(q, req, bio))
		return false;

	trace_block_bio_frontmerge(q, req, bio);

	if ((req->cmd_flags & REQ_FAILFAST_MASK) != ff)
		blk_rq_set_mixed_merge(req);

	bio->bi_next = req->bio;
	req->bio = bio;

	req->__sector = bio->bi_iter.bi_sector;
	req->__data_len += bio->bi_iter.bi_size;
	req->ioprio = ioprio_best(req->ioprio, bio_prio(bio));

	blk_account_io_start(req, false);
	return true;
}

bool bio_attempt_discard_merge(struct request_queue *q, struct request *req,
		struct bio *bio)
{
	unsigned short segments = blk_rq_nr_discard_segments(req);

	if (segments >= queue_max_discard_segments(q))
		goto no_merge;
	if (blk_rq_sectors(req) + bio_sectors(bio) >
	    blk_rq_get_max_sectors(req, blk_rq_pos(req)))
		goto no_merge;

	req->biotail->bi_next = bio;
	req->biotail = bio;
	req->__data_len += bio->bi_iter.bi_size;
	req->ioprio = ioprio_best(req->ioprio, bio_prio(bio));
	req->nr_phys_segments = segments + 1;

	blk_account_io_start(req, false);
	return true;
no_merge:
	req_set_nomerge(q, req);
	return false;
}

/**
 * blk_attempt_plug_merge - try to merge with %current's plugged list
 * @q: request_queue new bio is being queued at
 * @bio: new bio being queued
 * @request_count: out parameter for number of traversed plugged requests
 * @same_queue_rq: pointer to &struct request that gets filled in when
 * another request associated with @q is found on the plug list
 * (optional, may be %NULL)
 *
 * Determine whether @bio being queued on @q can be merged with a request
 * on %current's plugged list.  Returns %true if merge was successful,
 * otherwise %false.
 *
 * Plugging coalesces IOs from the same issuer for the same purpose without
 * going through @q->queue_lock.  As such it's more of an issuing mechanism
 * than scheduling, and the request, while may have elvpriv data, is not
 * added on the elevator at this point.  In addition, we don't have
 * reliable access to the elevator outside queue lock.  Only check basic
 * merging parameters without querying the elevator.
 *
 * Caller must ensure !blk_queue_nomerges(q) beforehand.
 */
bool blk_attempt_plug_merge(struct request_queue *q, struct bio *bio,
			    unsigned int *request_count,
			    struct request **same_queue_rq)
{
	struct blk_plug *plug;
	struct request *rq;
	struct list_head *plug_list;

	plug = current->plug;
	if (!plug)
		return false;
	*request_count = 0;

	if (q->mq_ops)
		plug_list = &plug->mq_list;
	else
		plug_list = &plug->list;

	list_for_each_entry_reverse(rq, plug_list, queuelist) {
		bool merged = false;

		if (rq->q == q) {
			(*request_count)++;
			/*
			 * Only blk-mq multiple hardware queues case checks the
			 * rq in the same queue, there should be only one such
			 * rq in a queue
			 **/
			if (same_queue_rq)
				*same_queue_rq = rq;
		}

		if (rq->q != q || !blk_rq_merge_ok(rq, bio))
			continue;

		switch (blk_try_merge(rq, bio)) {
		case ELEVATOR_BACK_MERGE:
			merged = bio_attempt_back_merge(q, rq, bio);
			break;
		case ELEVATOR_FRONT_MERGE:
			merged = bio_attempt_front_merge(q, rq, bio);
			break;
		case ELEVATOR_DISCARD_MERGE:
			merged = bio_attempt_discard_merge(q, rq, bio);
			break;
		default:
			break;
		}

		if (merged)
			return true;
	}

	return false;
}

unsigned int blk_plug_queued_count(struct request_queue *q)
{
	struct blk_plug *plug;
	struct request *rq;
	struct list_head *plug_list;
	unsigned int ret = 0;

	plug = current->plug;
	if (!plug)
		goto out;

	if (q->mq_ops)
		plug_list = &plug->mq_list;
	else
		plug_list = &plug->list;

	list_for_each_entry(rq, plug_list, queuelist) {
		if (rq->q == q)
			ret++;
	}
out:
	return ret;
}

void blk_init_request_from_bio(struct request *req, struct bio *bio)
{
	struct io_context *ioc = rq_ioc(bio);

	if (bio->bi_opf & REQ_RAHEAD)
		req->cmd_flags |= REQ_FAILFAST_MASK;

	req->__sector = bio->bi_iter.bi_sector;
	if (ioprio_valid(bio_prio(bio)))
		req->ioprio = bio_prio(bio);
	else if (ioc)
		req->ioprio = ioc->ioprio;
	else
		req->ioprio = IOPRIO_PRIO_VALUE(IOPRIO_CLASS_NONE, 0);
	req->write_hint = bio->bi_write_hint;
	blk_rq_bio_prep(req->q, req, bio);
}
EXPORT_SYMBOL_GPL(blk_init_request_from_bio);

static blk_qc_t blk_queue_bio(struct request_queue *q, struct bio *bio)
{
	struct blk_plug *plug;
	int where = ELEVATOR_INSERT_SORT;
	struct request *req, *free;
	unsigned int request_count = 0;

	/*
	 * low level driver can indicate that it wants pages above a
	 * certain limit bounced to low memory (ie for highmem, or even
	 * ISA dma in theory)
	 */
	blk_queue_bounce(q, &bio);

	blk_queue_split(q, &bio);

	if (!bio_integrity_prep(bio))
		return BLK_QC_T_NONE;

	if (op_is_flush(bio->bi_opf)) {
		spin_lock_irq(q->queue_lock);
		where = ELEVATOR_INSERT_FLUSH;
		goto get_rq;
	}

	/*
	 * Check if we can merge with the plugged list before grabbing
	 * any locks.
	 */
	if (!blk_queue_nomerges(q)) {
		if (blk_attempt_plug_merge(q, bio, &request_count, NULL))
			return BLK_QC_T_NONE;
	} else
		request_count = blk_plug_queued_count(q);

	spin_lock_irq(q->queue_lock);

	switch (elv_merge(q, &req, bio)) {
	case ELEVATOR_BACK_MERGE:
		if (!bio_attempt_back_merge(q, req, bio))
			break;
		elv_bio_merged(q, req, bio);
		free = attempt_back_merge(q, req);
		if (free)
			__blk_put_request(q, free);
		else
			elv_merged_request(q, req, ELEVATOR_BACK_MERGE);
		goto out_unlock;
	case ELEVATOR_FRONT_MERGE:
		if (!bio_attempt_front_merge(q, req, bio))
			break;
		elv_bio_merged(q, req, bio);
		free = attempt_front_merge(q, req);
		if (free)
			__blk_put_request(q, free);
		else
			elv_merged_request(q, req, ELEVATOR_FRONT_MERGE);
		goto out_unlock;
	default:
		break;
	}

get_rq:
	rq_qos_throttle(q, bio, q->queue_lock);

	/*
	 * Grab a free request. This is might sleep but can not fail.
	 * Returns with the queue unlocked.
	 */
	blk_queue_enter_live(q);
	req = get_request(q, bio->bi_opf, bio, 0, GFP_NOIO);
	if (IS_ERR(req)) {
		blk_queue_exit(q);
		rq_qos_cleanup(q, bio);
		if (PTR_ERR(req) == -ENOMEM)
			bio->bi_status = BLK_STS_RESOURCE;
		else
			bio->bi_status = BLK_STS_IOERR;
		bio_endio(bio);
		goto out_unlock;
	}

	rq_qos_track(q, req, bio);

	/*
	 * After dropping the lock and possibly sleeping here, our request
	 * may now be mergeable after it had proven unmergeable (above).
	 * We don't worry about that case for efficiency. It won't happen
	 * often, and the elevators are able to handle it.
	 */
	blk_init_request_from_bio(req, bio);

	if (test_bit(QUEUE_FLAG_SAME_COMP, &q->queue_flags))
		req->cpu = raw_smp_processor_id();

	plug = current->plug;
	if (plug) {
		/*
		 * If this is the first request added after a plug, fire
		 * of a plug trace.
		 *
		 * @request_count may become stale because of schedule
		 * out, so check plug list again.
		 */
		if (!request_count || list_empty(&plug->list))
			trace_block_plug(q);
		else {
			struct request *last = list_entry_rq(plug->list.prev);
			if (request_count >= BLK_MAX_REQUEST_COUNT ||
			    blk_rq_bytes(last) >= BLK_PLUG_FLUSH_SIZE) {
				blk_flush_plug_list(plug, false);
				trace_block_plug(q);
			}
		}
		list_add_tail(&req->queuelist, &plug->list);
		blk_account_io_start(req, true);
	} else {
		spin_lock_irq(q->queue_lock);
		add_acct_request(q, req, where);
		__blk_run_queue(q);
out_unlock:
		spin_unlock_irq(q->queue_lock);
	}

	return BLK_QC_T_NONE;
}

static void handle_bad_sector(struct bio *bio, sector_t maxsector)
{
	char b[BDEVNAME_SIZE];

	printk(KERN_INFO "attempt to access beyond end of device\n");
	printk(KERN_INFO "%s: rw=%d, want=%Lu, limit=%Lu\n",
			bio_devname(bio, b), bio->bi_opf,
			(unsigned long long)bio_end_sector(bio),
			(long long)maxsector);
}

#ifdef CONFIG_FAIL_MAKE_REQUEST

static DECLARE_FAULT_ATTR(fail_make_request);

static int __init setup_fail_make_request(char *str)
{
	return setup_fault_attr(&fail_make_request, str);
}
__setup("fail_make_request=", setup_fail_make_request);

static bool should_fail_request(struct hd_struct *part, unsigned int bytes)
{
	return part->make_it_fail && should_fail(&fail_make_request, bytes);
}

static int __init fail_make_request_debugfs(void)
{
	struct dentry *dir = fault_create_debugfs_attr("fail_make_request",
						NULL, &fail_make_request);

	return PTR_ERR_OR_ZERO(dir);
}

late_initcall(fail_make_request_debugfs);

#else /* CONFIG_FAIL_MAKE_REQUEST */

static inline bool should_fail_request(struct hd_struct *part,
					unsigned int bytes)
{
	return false;
}

#endif /* CONFIG_FAIL_MAKE_REQUEST */

static inline bool bio_check_ro(struct bio *bio, struct hd_struct *part)
{
	const int op = bio_op(bio);

<<<<<<< HEAD
	if (part->policy && (op_is_write(op) && !op_is_flush(op))) {
		char b[BDEVNAME_SIZE];

=======
	if (part->policy && op_is_write(op)) {
		char b[BDEVNAME_SIZE];

		if (op_is_flush(bio->bi_opf) && !bio_sectors(bio))
			return false;

>>>>>>> f9885ef8
		WARN_ONCE(1,
		       "generic_make_request: Trying to write "
			"to read-only block-device %s (partno %d)\n",
			bio_devname(bio, b), part->partno);
		/* Older lvm-tools actually trigger this */
		return false;
	}

	return false;
}

static noinline int should_fail_bio(struct bio *bio)
{
	if (should_fail_request(&bio->bi_disk->part0, bio->bi_iter.bi_size))
		return -EIO;
	return 0;
}
ALLOW_ERROR_INJECTION(should_fail_bio, ERRNO);

/*
 * Check whether this bio extends beyond the end of the device or partition.
 * This may well happen - the kernel calls bread() without checking the size of
 * the device, e.g., when mounting a file system.
 */
static inline int bio_check_eod(struct bio *bio, sector_t maxsector)
{
	unsigned int nr_sectors = bio_sectors(bio);

	if (nr_sectors && maxsector &&
	    (nr_sectors > maxsector ||
	     bio->bi_iter.bi_sector > maxsector - nr_sectors)) {
		handle_bad_sector(bio, maxsector);
		return -EIO;
	}
	return 0;
}

/*
 * Remap block n of partition p to block n+start(p) of the disk.
 */
static inline int blk_partition_remap(struct bio *bio)
{
	struct hd_struct *p;
	int ret = -EIO;

	rcu_read_lock();
	p = __disk_get_part(bio->bi_disk, bio->bi_partno);
	if (unlikely(!p))
		goto out;
	if (unlikely(should_fail_request(p, bio->bi_iter.bi_size)))
		goto out;
	if (unlikely(bio_check_ro(bio, p)))
		goto out;

	/*
	 * Zone reset does not include bi_size so bio_sectors() is always 0.
	 * Include a test for the reset op code and perform the remap if needed.
	 */
	if (bio_sectors(bio) || bio_op(bio) == REQ_OP_ZONE_RESET) {
		if (bio_check_eod(bio, part_nr_sects_read(p)))
			goto out;
		bio->bi_iter.bi_sector += p->start_sect;
		trace_block_bio_remap(bio->bi_disk->queue, bio, part_devt(p),
				      bio->bi_iter.bi_sector - p->start_sect);
	}
	bio->bi_partno = 0;
	ret = 0;
out:
	rcu_read_unlock();
	return ret;
}

static noinline_for_stack bool
generic_make_request_checks(struct bio *bio)
{
	struct request_queue *q;
	int nr_sectors = bio_sectors(bio);
	blk_status_t status = BLK_STS_IOERR;
	char b[BDEVNAME_SIZE];

	might_sleep();

	q = bio->bi_disk->queue;
	if (unlikely(!q)) {
		printk(KERN_ERR
		       "generic_make_request: Trying to access "
			"nonexistent block-device %s (%Lu)\n",
			bio_devname(bio, b), (long long)bio->bi_iter.bi_sector);
		goto end_io;
	}

	/*
	 * For a REQ_NOWAIT based request, return -EOPNOTSUPP
	 * if queue is not a request based queue.
	 */
	if ((bio->bi_opf & REQ_NOWAIT) && !queue_is_rq_based(q))
		goto not_supported;

	if (should_fail_bio(bio))
		goto end_io;

	if (bio->bi_partno) {
		if (unlikely(blk_partition_remap(bio)))
			goto end_io;
	} else {
		if (unlikely(bio_check_ro(bio, &bio->bi_disk->part0)))
			goto end_io;
		if (unlikely(bio_check_eod(bio, get_capacity(bio->bi_disk))))
			goto end_io;
	}

	/*
	 * Filter flush bio's early so that make_request based
	 * drivers without flush support don't have to worry
	 * about them.
	 */
	if (op_is_flush(bio->bi_opf) &&
	    !test_bit(QUEUE_FLAG_WC, &q->queue_flags)) {
		bio->bi_opf &= ~(REQ_PREFLUSH | REQ_FUA);
		if (!nr_sectors) {
			status = BLK_STS_OK;
			goto end_io;
		}
	}

	switch (bio_op(bio)) {
	case REQ_OP_DISCARD:
		if (!blk_queue_discard(q))
			goto not_supported;
		break;
	case REQ_OP_SECURE_ERASE:
		if (!blk_queue_secure_erase(q))
			goto not_supported;
		break;
	case REQ_OP_WRITE_SAME:
		if (!q->limits.max_write_same_sectors)
			goto not_supported;
		break;
	case REQ_OP_ZONE_REPORT:
	case REQ_OP_ZONE_RESET:
		if (!blk_queue_is_zoned(q))
			goto not_supported;
		break;
	case REQ_OP_WRITE_ZEROES:
		if (!q->limits.max_write_zeroes_sectors)
			goto not_supported;
		break;
	default:
		break;
	}

	/*
	 * Various block parts want %current->io_context and lazy ioc
	 * allocation ends up trading a lot of pain for a small amount of
	 * memory.  Just allocate it upfront.  This may fail and block
	 * layer knows how to live with it.
	 */
	create_io_context(GFP_ATOMIC, q->node);

	if (!blkcg_bio_issue_check(q, bio))
		return false;

	if (!bio_flagged(bio, BIO_TRACE_COMPLETION)) {
		trace_block_bio_queue(q, bio);
		/* Now that enqueuing has been traced, we need to trace
		 * completion as well.
		 */
		bio_set_flag(bio, BIO_TRACE_COMPLETION);
	}
	return true;

not_supported:
	status = BLK_STS_NOTSUPP;
end_io:
	bio->bi_status = status;
	bio_endio(bio);
	return false;
}

/**
 * generic_make_request - hand a buffer to its device driver for I/O
 * @bio:  The bio describing the location in memory and on the device.
 *
 * generic_make_request() is used to make I/O requests of block
 * devices. It is passed a &struct bio, which describes the I/O that needs
 * to be done.
 *
 * generic_make_request() does not return any status.  The
 * success/failure status of the request, along with notification of
 * completion, is delivered asynchronously through the bio->bi_end_io
 * function described (one day) else where.
 *
 * The caller of generic_make_request must make sure that bi_io_vec
 * are set to describe the memory buffer, and that bi_dev and bi_sector are
 * set to describe the device address, and the
 * bi_end_io and optionally bi_private are set to describe how
 * completion notification should be signaled.
 *
 * generic_make_request and the drivers it calls may use bi_next if this
 * bio happens to be merged with someone else, and may resubmit the bio to
 * a lower device by calling into generic_make_request recursively, which
 * means the bio should NOT be touched after the call to ->make_request_fn.
 */
blk_qc_t generic_make_request(struct bio *bio)
{
	/*
	 * bio_list_on_stack[0] contains bios submitted by the current
	 * make_request_fn.
	 * bio_list_on_stack[1] contains bios that were submitted before
	 * the current make_request_fn, but that haven't been processed
	 * yet.
	 */
	struct bio_list bio_list_on_stack[2];
	blk_mq_req_flags_t flags = 0;
	struct request_queue *q = bio->bi_disk->queue;
	blk_qc_t ret = BLK_QC_T_NONE;

	if (bio->bi_opf & REQ_NOWAIT)
		flags = BLK_MQ_REQ_NOWAIT;
	if (bio_flagged(bio, BIO_QUEUE_ENTERED))
		blk_queue_enter_live(q);
	else if (blk_queue_enter(q, flags) < 0) {
		if (!blk_queue_dying(q) && (bio->bi_opf & REQ_NOWAIT))
			bio_wouldblock_error(bio);
		else
			bio_io_error(bio);
		return ret;
	}

	if (!generic_make_request_checks(bio))
		goto out;

	/*
	 * We only want one ->make_request_fn to be active at a time, else
	 * stack usage with stacked devices could be a problem.  So use
	 * current->bio_list to keep a list of requests submited by a
	 * make_request_fn function.  current->bio_list is also used as a
	 * flag to say if generic_make_request is currently active in this
	 * task or not.  If it is NULL, then no make_request is active.  If
	 * it is non-NULL, then a make_request is active, and new requests
	 * should be added at the tail
	 */
	if (current->bio_list) {
		bio_list_add(&current->bio_list[0], bio);
		goto out;
	}

	/* following loop may be a bit non-obvious, and so deserves some
	 * explanation.
	 * Before entering the loop, bio->bi_next is NULL (as all callers
	 * ensure that) so we have a list with a single bio.
	 * We pretend that we have just taken it off a longer list, so
	 * we assign bio_list to a pointer to the bio_list_on_stack,
	 * thus initialising the bio_list of new bios to be
	 * added.  ->make_request() may indeed add some more bios
	 * through a recursive call to generic_make_request.  If it
	 * did, we find a non-NULL value in bio_list and re-enter the loop
	 * from the top.  In this case we really did just take the bio
	 * of the top of the list (no pretending) and so remove it from
	 * bio_list, and call into ->make_request() again.
	 */
	BUG_ON(bio->bi_next);
	bio_list_init(&bio_list_on_stack[0]);
	current->bio_list = bio_list_on_stack;
	do {
		bool enter_succeeded = true;

		if (unlikely(q != bio->bi_disk->queue)) {
			if (q)
				blk_queue_exit(q);
			q = bio->bi_disk->queue;
			flags = 0;
			if (bio->bi_opf & REQ_NOWAIT)
				flags = BLK_MQ_REQ_NOWAIT;
			if (blk_queue_enter(q, flags) < 0) {
				enter_succeeded = false;
				q = NULL;
			}
		}

		if (enter_succeeded) {
			struct bio_list lower, same;

			/* Create a fresh bio_list for all subordinate requests */
			bio_list_on_stack[1] = bio_list_on_stack[0];
			bio_list_init(&bio_list_on_stack[0]);
			ret = q->make_request_fn(q, bio);

			/* sort new bios into those for a lower level
			 * and those for the same level
			 */
			bio_list_init(&lower);
			bio_list_init(&same);
			while ((bio = bio_list_pop(&bio_list_on_stack[0])) != NULL)
				if (q == bio->bi_disk->queue)
					bio_list_add(&same, bio);
				else
					bio_list_add(&lower, bio);
			/* now assemble so we handle the lowest level first */
			bio_list_merge(&bio_list_on_stack[0], &lower);
			bio_list_merge(&bio_list_on_stack[0], &same);
			bio_list_merge(&bio_list_on_stack[0], &bio_list_on_stack[1]);
		} else {
			if (unlikely(!blk_queue_dying(q) &&
					(bio->bi_opf & REQ_NOWAIT)))
				bio_wouldblock_error(bio);
			else
				bio_io_error(bio);
		}
		bio = bio_list_pop(&bio_list_on_stack[0]);
	} while (bio);
	current->bio_list = NULL; /* deactivate */

out:
	if (q)
		blk_queue_exit(q);
	return ret;
}
EXPORT_SYMBOL(generic_make_request);

/**
 * direct_make_request - hand a buffer directly to its device driver for I/O
 * @bio:  The bio describing the location in memory and on the device.
 *
 * This function behaves like generic_make_request(), but does not protect
 * against recursion.  Must only be used if the called driver is known
 * to not call generic_make_request (or direct_make_request) again from
 * its make_request function.  (Calling direct_make_request again from
 * a workqueue is perfectly fine as that doesn't recurse).
 */
blk_qc_t direct_make_request(struct bio *bio)
{
	struct request_queue *q = bio->bi_disk->queue;
	bool nowait = bio->bi_opf & REQ_NOWAIT;
	blk_qc_t ret;

	if (!generic_make_request_checks(bio))
		return BLK_QC_T_NONE;

	if (unlikely(blk_queue_enter(q, nowait ? BLK_MQ_REQ_NOWAIT : 0))) {
		if (nowait && !blk_queue_dying(q))
			bio->bi_status = BLK_STS_AGAIN;
		else
			bio->bi_status = BLK_STS_IOERR;
		bio_endio(bio);
		return BLK_QC_T_NONE;
	}

	ret = q->make_request_fn(q, bio);
	blk_queue_exit(q);
	return ret;
}
EXPORT_SYMBOL_GPL(direct_make_request);

/**
 * submit_bio - submit a bio to the block device layer for I/O
 * @bio: The &struct bio which describes the I/O
 *
 * submit_bio() is very similar in purpose to generic_make_request(), and
 * uses that function to do most of the work. Both are fairly rough
 * interfaces; @bio must be presetup and ready for I/O.
 *
 */
blk_qc_t submit_bio(struct bio *bio)
{
	/*
	 * If it's a regular read/write or a barrier with data attached,
	 * go through the normal accounting stuff before submission.
	 */
	if (bio_has_data(bio)) {
		unsigned int count;

		if (unlikely(bio_op(bio) == REQ_OP_WRITE_SAME))
			count = queue_logical_block_size(bio->bi_disk->queue) >> 9;
		else
			count = bio_sectors(bio);

		if (op_is_write(bio_op(bio))) {
			count_vm_events(PGPGOUT, count);
		} else {
			task_io_account_read(bio->bi_iter.bi_size);
			count_vm_events(PGPGIN, count);
		}

		if (unlikely(block_dump)) {
			char b[BDEVNAME_SIZE];
			printk(KERN_DEBUG "%s(%d): %s block %Lu on %s (%u sectors)\n",
			current->comm, task_pid_nr(current),
				op_is_write(bio_op(bio)) ? "WRITE" : "READ",
				(unsigned long long)bio->bi_iter.bi_sector,
				bio_devname(bio, b), count);
		}
	}

	return generic_make_request(bio);
}
EXPORT_SYMBOL(submit_bio);

bool blk_poll(struct request_queue *q, blk_qc_t cookie)
{
	if (!q->poll_fn || !blk_qc_t_valid(cookie))
		return false;

	if (current->plug)
		blk_flush_plug_list(current->plug, false);
	return q->poll_fn(q, cookie);
}
EXPORT_SYMBOL_GPL(blk_poll);

/**
 * blk_cloned_rq_check_limits - Helper function to check a cloned request
 *                              for new the queue limits
 * @q:  the queue
 * @rq: the request being checked
 *
 * Description:
 *    @rq may have been made based on weaker limitations of upper-level queues
 *    in request stacking drivers, and it may violate the limitation of @q.
 *    Since the block layer and the underlying device driver trust @rq
 *    after it is inserted to @q, it should be checked against @q before
 *    the insertion using this generic function.
 *
 *    Request stacking drivers like request-based dm may change the queue
 *    limits when retrying requests on other queues. Those requests need
 *    to be checked against the new queue limits again during dispatch.
 */
static int blk_cloned_rq_check_limits(struct request_queue *q,
				      struct request *rq)
{
	if (blk_rq_sectors(rq) > blk_queue_get_max_sectors(q, req_op(rq))) {
		printk(KERN_ERR "%s: over max size limit.\n", __func__);
		return -EIO;
	}

	/*
	 * queue's settings related to segment counting like q->bounce_pfn
	 * may differ from that of other stacking queues.
	 * Recalculate it to check the request correctly on this queue's
	 * limitation.
	 */
	blk_recalc_rq_segments(rq);
	if (rq->nr_phys_segments > queue_max_segments(q)) {
		printk(KERN_ERR "%s: over max segments limit.\n", __func__);
		return -EIO;
	}

	return 0;
}

/**
 * blk_insert_cloned_request - Helper for stacking drivers to submit a request
 * @q:  the queue to submit the request
 * @rq: the request being queued
 */
blk_status_t blk_insert_cloned_request(struct request_queue *q, struct request *rq)
{
	unsigned long flags;
	int where = ELEVATOR_INSERT_BACK;

	if (blk_cloned_rq_check_limits(q, rq))
		return BLK_STS_IOERR;

	if (rq->rq_disk &&
	    should_fail_request(&rq->rq_disk->part0, blk_rq_bytes(rq)))
		return BLK_STS_IOERR;

	if (q->mq_ops) {
		if (blk_queue_io_stat(q))
			blk_account_io_start(rq, true);
		/*
		 * Since we have a scheduler attached on the top device,
		 * bypass a potential scheduler on the bottom device for
		 * insert.
		 */
		return blk_mq_request_issue_directly(rq);
	}

	spin_lock_irqsave(q->queue_lock, flags);
	if (unlikely(blk_queue_dying(q))) {
		spin_unlock_irqrestore(q->queue_lock, flags);
		return BLK_STS_IOERR;
	}

	/*
	 * Submitting request must be dequeued before calling this function
	 * because it will be linked to another request_queue
	 */
	BUG_ON(blk_queued_rq(rq));

	if (op_is_flush(rq->cmd_flags))
		where = ELEVATOR_INSERT_FLUSH;

	add_acct_request(q, rq, where);
	if (where == ELEVATOR_INSERT_FLUSH)
		__blk_run_queue(q);
	spin_unlock_irqrestore(q->queue_lock, flags);

	return BLK_STS_OK;
}
EXPORT_SYMBOL_GPL(blk_insert_cloned_request);

/**
 * blk_rq_err_bytes - determine number of bytes till the next failure boundary
 * @rq: request to examine
 *
 * Description:
 *     A request could be merge of IOs which require different failure
 *     handling.  This function determines the number of bytes which
 *     can be failed from the beginning of the request without
 *     crossing into area which need to be retried further.
 *
 * Return:
 *     The number of bytes to fail.
 */
unsigned int blk_rq_err_bytes(const struct request *rq)
{
	unsigned int ff = rq->cmd_flags & REQ_FAILFAST_MASK;
	unsigned int bytes = 0;
	struct bio *bio;

	if (!(rq->rq_flags & RQF_MIXED_MERGE))
		return blk_rq_bytes(rq);

	/*
	 * Currently the only 'mixing' which can happen is between
	 * different fastfail types.  We can safely fail portions
	 * which have all the failfast bits that the first one has -
	 * the ones which are at least as eager to fail as the first
	 * one.
	 */
	for (bio = rq->bio; bio; bio = bio->bi_next) {
		if ((bio->bi_opf & ff) != ff)
			break;
		bytes += bio->bi_iter.bi_size;
	}

	/* this could lead to infinite loop */
	BUG_ON(blk_rq_bytes(rq) && !bytes);
	return bytes;
}
EXPORT_SYMBOL_GPL(blk_rq_err_bytes);

void blk_account_io_completion(struct request *req, unsigned int bytes)
{
	if (blk_do_io_stat(req)) {
		const int sgrp = op_stat_group(req_op(req));
		struct hd_struct *part;
		int cpu;

		cpu = part_stat_lock();
		part = req->part;
		part_stat_add(cpu, part, sectors[sgrp], bytes >> 9);
		part_stat_unlock();
	}
}

void blk_account_io_done(struct request *req, u64 now)
{
	/*
	 * Account IO completion.  flush_rq isn't accounted as a
	 * normal IO on queueing nor completion.  Accounting the
	 * containing request is enough.
	 */
	if (blk_do_io_stat(req) && !(req->rq_flags & RQF_FLUSH_SEQ)) {
<<<<<<< HEAD
		unsigned long duration;
=======
>>>>>>> f9885ef8
		const int sgrp = op_stat_group(req_op(req));
		struct hd_struct *part;
		int cpu;

		cpu = part_stat_lock();
		part = req->part;

		part_stat_inc(cpu, part, ios[sgrp]);
<<<<<<< HEAD
		part_stat_add(cpu, part, ticks[sgrp], duration);
=======
		part_stat_add(cpu, part, nsecs[sgrp], now - req->start_time_ns);
>>>>>>> f9885ef8
		part_round_stats(req->q, cpu, part);
		part_dec_in_flight(req->q, part, rq_data_dir(req));

		hd_struct_put(part);
		part_stat_unlock();
	}
}

#ifdef CONFIG_PM
/*
 * Don't process normal requests when queue is suspended
 * or in the process of suspending/resuming
 */
static bool blk_pm_allow_request(struct request *rq)
{
	switch (rq->q->rpm_status) {
	case RPM_RESUMING:
	case RPM_SUSPENDING:
		return rq->rq_flags & RQF_PM;
	case RPM_SUSPENDED:
		return false;
	default:
		return true;
	}
}
#else
static bool blk_pm_allow_request(struct request *rq)
{
	return true;
}
#endif

void blk_account_io_start(struct request *rq, bool new_io)
{
	struct hd_struct *part;
	int rw = rq_data_dir(rq);
	int cpu;

	if (!blk_do_io_stat(rq))
		return;

	cpu = part_stat_lock();

	if (!new_io) {
		part = rq->part;
		part_stat_inc(cpu, part, merges[rw]);
	} else {
		part = disk_map_sector_rcu(rq->rq_disk, blk_rq_pos(rq));
		if (!hd_struct_try_get(part)) {
			/*
			 * The partition is already being removed,
			 * the request will be accounted on the disk only
			 *
			 * We take a reference on disk->part0 although that
			 * partition will never be deleted, so we can treat
			 * it as any other partition.
			 */
			part = &rq->rq_disk->part0;
			hd_struct_get(part);
		}
		part_round_stats(rq->q, cpu, part);
		part_inc_in_flight(rq->q, part, rw);
		rq->part = part;
	}

	part_stat_unlock();
}

static struct request *elv_next_request(struct request_queue *q)
{
	struct request *rq;
	struct blk_flush_queue *fq = blk_get_flush_queue(q, NULL);

	WARN_ON_ONCE(q->mq_ops);

	while (1) {
		list_for_each_entry(rq, &q->queue_head, queuelist) {
			if (blk_pm_allow_request(rq))
				return rq;

			if (rq->rq_flags & RQF_SOFTBARRIER)
				break;
		}

		/*
		 * Flush request is running and flush request isn't queueable
		 * in the drive, we can hold the queue till flush request is
		 * finished. Even we don't do this, driver can't dispatch next
		 * requests and will requeue them. And this can improve
		 * throughput too. For example, we have request flush1, write1,
		 * flush 2. flush1 is dispatched, then queue is hold, write1
		 * isn't inserted to queue. After flush1 is finished, flush2
		 * will be dispatched. Since disk cache is already clean,
		 * flush2 will be finished very soon, so looks like flush2 is
		 * folded to flush1.
		 * Since the queue is hold, a flag is set to indicate the queue
		 * should be restarted later. Please see flush_end_io() for
		 * details.
		 */
		if (fq->flush_pending_idx != fq->flush_running_idx &&
				!queue_flush_queueable(q)) {
			fq->flush_queue_delayed = 1;
			return NULL;
		}
		if (unlikely(blk_queue_bypass(q)) ||
		    !q->elevator->type->ops.sq.elevator_dispatch_fn(q, 0))
			return NULL;
	}
}

/**
 * blk_peek_request - peek at the top of a request queue
 * @q: request queue to peek at
 *
 * Description:
 *     Return the request at the top of @q.  The returned request
 *     should be started using blk_start_request() before LLD starts
 *     processing it.
 *
 * Return:
 *     Pointer to the request at the top of @q if available.  Null
 *     otherwise.
 */
struct request *blk_peek_request(struct request_queue *q)
{
	struct request *rq;
	int ret;

	lockdep_assert_held(q->queue_lock);
	WARN_ON_ONCE(q->mq_ops);

	while ((rq = elv_next_request(q)) != NULL) {
		if (!(rq->rq_flags & RQF_STARTED)) {
			/*
			 * This is the first time the device driver
			 * sees this request (possibly after
			 * requeueing).  Notify IO scheduler.
			 */
			if (rq->rq_flags & RQF_SORTED)
				elv_activate_rq(q, rq);

			/*
			 * just mark as started even if we don't start
			 * it, a request that has been delayed should
			 * not be passed by new incoming requests
			 */
			rq->rq_flags |= RQF_STARTED;
			trace_block_rq_issue(q, rq);
		}

		if (!q->boundary_rq || q->boundary_rq == rq) {
			q->end_sector = rq_end_sector(rq);
			q->boundary_rq = NULL;
		}

		if (rq->rq_flags & RQF_DONTPREP)
			break;

		if (q->dma_drain_size && blk_rq_bytes(rq)) {
			/*
			 * make sure space for the drain appears we
			 * know we can do this because max_hw_segments
			 * has been adjusted to be one fewer than the
			 * device can handle
			 */
			rq->nr_phys_segments++;
		}

		if (!q->prep_rq_fn)
			break;

		ret = q->prep_rq_fn(q, rq);
		if (ret == BLKPREP_OK) {
			break;
		} else if (ret == BLKPREP_DEFER) {
			/*
			 * the request may have been (partially) prepped.
			 * we need to keep this request in the front to
			 * avoid resource deadlock.  RQF_STARTED will
			 * prevent other fs requests from passing this one.
			 */
			if (q->dma_drain_size && blk_rq_bytes(rq) &&
			    !(rq->rq_flags & RQF_DONTPREP)) {
				/*
				 * remove the space for the drain we added
				 * so that we don't add it again
				 */
				--rq->nr_phys_segments;
			}

			rq = NULL;
			break;
		} else if (ret == BLKPREP_KILL || ret == BLKPREP_INVALID) {
			rq->rq_flags |= RQF_QUIET;
			/*
			 * Mark this request as started so we don't trigger
			 * any debug logic in the end I/O path.
			 */
			blk_start_request(rq);
			__blk_end_request_all(rq, ret == BLKPREP_INVALID ?
					BLK_STS_TARGET : BLK_STS_IOERR);
		} else {
			printk(KERN_ERR "%s: bad return=%d\n", __func__, ret);
			break;
		}
	}

	return rq;
}
EXPORT_SYMBOL(blk_peek_request);

static void blk_dequeue_request(struct request *rq)
{
	struct request_queue *q = rq->q;

	BUG_ON(list_empty(&rq->queuelist));
	BUG_ON(ELV_ON_HASH(rq));

	list_del_init(&rq->queuelist);

	/*
	 * the time frame between a request being removed from the lists
	 * and to it is freed is accounted as io that is in progress at
	 * the driver side.
	 */
	if (blk_account_rq(rq))
		q->in_flight[rq_is_sync(rq)]++;
}

/**
 * blk_start_request - start request processing on the driver
 * @req: request to dequeue
 *
 * Description:
 *     Dequeue @req and start timeout timer on it.  This hands off the
 *     request to the driver.
 */
void blk_start_request(struct request *req)
{
	lockdep_assert_held(req->q->queue_lock);
	WARN_ON_ONCE(req->q->mq_ops);

	blk_dequeue_request(req);

	if (test_bit(QUEUE_FLAG_STATS, &req->q->queue_flags)) {
		req->io_start_time_ns = ktime_get_ns();
#ifdef CONFIG_BLK_DEV_THROTTLING_LOW
		req->throtl_size = blk_rq_sectors(req);
#endif
		req->rq_flags |= RQF_STATS;
		rq_qos_issue(req->q, req);
	}

	BUG_ON(blk_rq_is_complete(req));
	blk_add_timer(req);
}
EXPORT_SYMBOL(blk_start_request);

/**
 * blk_fetch_request - fetch a request from a request queue
 * @q: request queue to fetch a request from
 *
 * Description:
 *     Return the request at the top of @q.  The request is started on
 *     return and LLD can start processing it immediately.
 *
 * Return:
 *     Pointer to the request at the top of @q if available.  Null
 *     otherwise.
 */
struct request *blk_fetch_request(struct request_queue *q)
{
	struct request *rq;

	lockdep_assert_held(q->queue_lock);
	WARN_ON_ONCE(q->mq_ops);

	rq = blk_peek_request(q);
	if (rq)
		blk_start_request(rq);
	return rq;
}
EXPORT_SYMBOL(blk_fetch_request);

/*
 * Steal bios from a request and add them to a bio list.
 * The request must not have been partially completed before.
 */
void blk_steal_bios(struct bio_list *list, struct request *rq)
{
	if (rq->bio) {
		if (list->tail)
			list->tail->bi_next = rq->bio;
		else
			list->head = rq->bio;
		list->tail = rq->biotail;

		rq->bio = NULL;
		rq->biotail = NULL;
	}

	rq->__data_len = 0;
}
EXPORT_SYMBOL_GPL(blk_steal_bios);

/**
 * blk_update_request - Special helper function for request stacking drivers
 * @req:      the request being processed
 * @error:    block status code
 * @nr_bytes: number of bytes to complete @req
 *
 * Description:
 *     Ends I/O on a number of bytes attached to @req, but doesn't complete
 *     the request structure even if @req doesn't have leftover.
 *     If @req has leftover, sets it up for the next range of segments.
 *
 *     This special helper function is only for request stacking drivers
 *     (e.g. request-based dm) so that they can handle partial completion.
 *     Actual device drivers should use blk_end_request instead.
 *
 *     Passing the result of blk_rq_bytes() as @nr_bytes guarantees
 *     %false return from this function.
 *
 * Note:
 *	The RQF_SPECIAL_PAYLOAD flag is ignored on purpose in both
 *	blk_rq_bytes() and in blk_update_request().
 *
 * Return:
 *     %false - this request doesn't have any more data
 *     %true  - this request has more data
 **/
bool blk_update_request(struct request *req, blk_status_t error,
		unsigned int nr_bytes)
{
	int total_bytes;

	trace_block_rq_complete(req, blk_status_to_errno(error), nr_bytes);

	if (!req->bio)
		return false;

	if (unlikely(error && !blk_rq_is_passthrough(req) &&
		     !(req->rq_flags & RQF_QUIET)))
		print_req_error(req, error);

	blk_account_io_completion(req, nr_bytes);

	total_bytes = 0;
	while (req->bio) {
		struct bio *bio = req->bio;
		unsigned bio_bytes = min(bio->bi_iter.bi_size, nr_bytes);

		if (bio_bytes == bio->bi_iter.bi_size)
			req->bio = bio->bi_next;

		/* Completion has already been traced */
		bio_clear_flag(bio, BIO_TRACE_COMPLETION);
		req_bio_endio(req, bio, bio_bytes, error);

		total_bytes += bio_bytes;
		nr_bytes -= bio_bytes;

		if (!nr_bytes)
			break;
	}

	/*
	 * completely done
	 */
	if (!req->bio) {
		/*
		 * Reset counters so that the request stacking driver
		 * can find how many bytes remain in the request
		 * later.
		 */
		req->__data_len = 0;
		return false;
	}

	req->__data_len -= total_bytes;

	/* update sector only for requests with clear definition of sector */
	if (!blk_rq_is_passthrough(req))
		req->__sector += total_bytes >> 9;

	/* mixed attributes always follow the first bio */
	if (req->rq_flags & RQF_MIXED_MERGE) {
		req->cmd_flags &= ~REQ_FAILFAST_MASK;
		req->cmd_flags |= req->bio->bi_opf & REQ_FAILFAST_MASK;
	}

	if (!(req->rq_flags & RQF_SPECIAL_PAYLOAD)) {
		/*
		 * If total number of sectors is less than the first segment
		 * size, something has gone terribly wrong.
		 */
		if (blk_rq_bytes(req) < blk_rq_cur_bytes(req)) {
			blk_dump_rq_flags(req, "request botched");
			req->__data_len = blk_rq_cur_bytes(req);
		}

		/* recalculate the number of segments */
		blk_recalc_rq_segments(req);
	}

	return true;
}
EXPORT_SYMBOL_GPL(blk_update_request);

static bool blk_update_bidi_request(struct request *rq, blk_status_t error,
				    unsigned int nr_bytes,
				    unsigned int bidi_bytes)
{
	if (blk_update_request(rq, error, nr_bytes))
		return true;

	/* Bidi request must be completed as a whole */
	if (unlikely(blk_bidi_rq(rq)) &&
	    blk_update_request(rq->next_rq, error, bidi_bytes))
		return true;

	if (blk_queue_add_random(rq->q))
		add_disk_randomness(rq->rq_disk);

	return false;
}

/**
 * blk_unprep_request - unprepare a request
 * @req:	the request
 *
 * This function makes a request ready for complete resubmission (or
 * completion).  It happens only after all error handling is complete,
 * so represents the appropriate moment to deallocate any resources
 * that were allocated to the request in the prep_rq_fn.  The queue
 * lock is held when calling this.
 */
void blk_unprep_request(struct request *req)
{
	struct request_queue *q = req->q;

	req->rq_flags &= ~RQF_DONTPREP;
	if (q->unprep_rq_fn)
		q->unprep_rq_fn(q, req);
}
EXPORT_SYMBOL_GPL(blk_unprep_request);

void blk_finish_request(struct request *req, blk_status_t error)
{
	struct request_queue *q = req->q;
	u64 now = ktime_get_ns();

	lockdep_assert_held(req->q->queue_lock);
	WARN_ON_ONCE(q->mq_ops);

	if (req->rq_flags & RQF_STATS)
		blk_stat_add(req, now);

	if (req->rq_flags & RQF_QUEUED)
		blk_queue_end_tag(q, req);

	BUG_ON(blk_queued_rq(req));

	if (unlikely(laptop_mode) && !blk_rq_is_passthrough(req))
		laptop_io_completion(req->q->backing_dev_info);

	blk_delete_timer(req);

	if (req->rq_flags & RQF_DONTPREP)
		blk_unprep_request(req);

	blk_account_io_done(req, now);

	if (req->end_io) {
		rq_qos_done(q, req);
		req->end_io(req, error);
	} else {
		if (blk_bidi_rq(req))
			__blk_put_request(req->next_rq->q, req->next_rq);

		__blk_put_request(q, req);
	}
}
EXPORT_SYMBOL(blk_finish_request);

/**
 * blk_end_bidi_request - Complete a bidi request
 * @rq:         the request to complete
 * @error:      block status code
 * @nr_bytes:   number of bytes to complete @rq
 * @bidi_bytes: number of bytes to complete @rq->next_rq
 *
 * Description:
 *     Ends I/O on a number of bytes attached to @rq and @rq->next_rq.
 *     Drivers that supports bidi can safely call this member for any
 *     type of request, bidi or uni.  In the later case @bidi_bytes is
 *     just ignored.
 *
 * Return:
 *     %false - we are done with this request
 *     %true  - still buffers pending for this request
 **/
static bool blk_end_bidi_request(struct request *rq, blk_status_t error,
				 unsigned int nr_bytes, unsigned int bidi_bytes)
{
	struct request_queue *q = rq->q;
	unsigned long flags;

	WARN_ON_ONCE(q->mq_ops);

	if (blk_update_bidi_request(rq, error, nr_bytes, bidi_bytes))
		return true;

	spin_lock_irqsave(q->queue_lock, flags);
	blk_finish_request(rq, error);
	spin_unlock_irqrestore(q->queue_lock, flags);

	return false;
}

/**
 * __blk_end_bidi_request - Complete a bidi request with queue lock held
 * @rq:         the request to complete
 * @error:      block status code
 * @nr_bytes:   number of bytes to complete @rq
 * @bidi_bytes: number of bytes to complete @rq->next_rq
 *
 * Description:
 *     Identical to blk_end_bidi_request() except that queue lock is
 *     assumed to be locked on entry and remains so on return.
 *
 * Return:
 *     %false - we are done with this request
 *     %true  - still buffers pending for this request
 **/
static bool __blk_end_bidi_request(struct request *rq, blk_status_t error,
				   unsigned int nr_bytes, unsigned int bidi_bytes)
{
	lockdep_assert_held(rq->q->queue_lock);
	WARN_ON_ONCE(rq->q->mq_ops);

	if (blk_update_bidi_request(rq, error, nr_bytes, bidi_bytes))
		return true;

	blk_finish_request(rq, error);

	return false;
}

/**
 * blk_end_request - Helper function for drivers to complete the request.
 * @rq:       the request being processed
 * @error:    block status code
 * @nr_bytes: number of bytes to complete
 *
 * Description:
 *     Ends I/O on a number of bytes attached to @rq.
 *     If @rq has leftover, sets it up for the next range of segments.
 *
 * Return:
 *     %false - we are done with this request
 *     %true  - still buffers pending for this request
 **/
bool blk_end_request(struct request *rq, blk_status_t error,
		unsigned int nr_bytes)
{
	WARN_ON_ONCE(rq->q->mq_ops);
	return blk_end_bidi_request(rq, error, nr_bytes, 0);
}
EXPORT_SYMBOL(blk_end_request);

/**
 * blk_end_request_all - Helper function for drives to finish the request.
 * @rq: the request to finish
 * @error: block status code
 *
 * Description:
 *     Completely finish @rq.
 */
void blk_end_request_all(struct request *rq, blk_status_t error)
{
	bool pending;
	unsigned int bidi_bytes = 0;

	if (unlikely(blk_bidi_rq(rq)))
		bidi_bytes = blk_rq_bytes(rq->next_rq);

	pending = blk_end_bidi_request(rq, error, blk_rq_bytes(rq), bidi_bytes);
	BUG_ON(pending);
}
EXPORT_SYMBOL(blk_end_request_all);

/**
 * __blk_end_request - Helper function for drivers to complete the request.
 * @rq:       the request being processed
 * @error:    block status code
 * @nr_bytes: number of bytes to complete
 *
 * Description:
 *     Must be called with queue lock held unlike blk_end_request().
 *
 * Return:
 *     %false - we are done with this request
 *     %true  - still buffers pending for this request
 **/
bool __blk_end_request(struct request *rq, blk_status_t error,
		unsigned int nr_bytes)
{
	lockdep_assert_held(rq->q->queue_lock);
	WARN_ON_ONCE(rq->q->mq_ops);

	return __blk_end_bidi_request(rq, error, nr_bytes, 0);
}
EXPORT_SYMBOL(__blk_end_request);

/**
 * __blk_end_request_all - Helper function for drives to finish the request.
 * @rq: the request to finish
 * @error:    block status code
 *
 * Description:
 *     Completely finish @rq.  Must be called with queue lock held.
 */
void __blk_end_request_all(struct request *rq, blk_status_t error)
{
	bool pending;
	unsigned int bidi_bytes = 0;

	lockdep_assert_held(rq->q->queue_lock);
	WARN_ON_ONCE(rq->q->mq_ops);

	if (unlikely(blk_bidi_rq(rq)))
		bidi_bytes = blk_rq_bytes(rq->next_rq);

	pending = __blk_end_bidi_request(rq, error, blk_rq_bytes(rq), bidi_bytes);
	BUG_ON(pending);
}
EXPORT_SYMBOL(__blk_end_request_all);

/**
 * __blk_end_request_cur - Helper function to finish the current request chunk.
 * @rq: the request to finish the current chunk for
 * @error:    block status code
 *
 * Description:
 *     Complete the current consecutively mapped chunk from @rq.  Must
 *     be called with queue lock held.
 *
 * Return:
 *     %false - we are done with this request
 *     %true  - still buffers pending for this request
 */
bool __blk_end_request_cur(struct request *rq, blk_status_t error)
{
	return __blk_end_request(rq, error, blk_rq_cur_bytes(rq));
}
EXPORT_SYMBOL(__blk_end_request_cur);

void blk_rq_bio_prep(struct request_queue *q, struct request *rq,
		     struct bio *bio)
{
	if (bio_has_data(bio))
		rq->nr_phys_segments = bio_phys_segments(q, bio);
	else if (bio_op(bio) == REQ_OP_DISCARD)
		rq->nr_phys_segments = 1;

	rq->__data_len = bio->bi_iter.bi_size;
	rq->bio = rq->biotail = bio;

	if (bio->bi_disk)
		rq->rq_disk = bio->bi_disk;
}

#if ARCH_IMPLEMENTS_FLUSH_DCACHE_PAGE
/**
 * rq_flush_dcache_pages - Helper function to flush all pages in a request
 * @rq: the request to be flushed
 *
 * Description:
 *     Flush all pages in @rq.
 */
void rq_flush_dcache_pages(struct request *rq)
{
	struct req_iterator iter;
	struct bio_vec bvec;

	rq_for_each_segment(bvec, rq, iter)
		flush_dcache_page(bvec.bv_page);
}
EXPORT_SYMBOL_GPL(rq_flush_dcache_pages);
#endif

/**
 * blk_lld_busy - Check if underlying low-level drivers of a device are busy
 * @q : the queue of the device being checked
 *
 * Description:
 *    Check if underlying low-level drivers of a device are busy.
 *    If the drivers want to export their busy state, they must set own
 *    exporting function using blk_queue_lld_busy() first.
 *
 *    Basically, this function is used only by request stacking drivers
 *    to stop dispatching requests to underlying devices when underlying
 *    devices are busy.  This behavior helps more I/O merging on the queue
 *    of the request stacking driver and prevents I/O throughput regression
 *    on burst I/O load.
 *
 * Return:
 *    0 - Not busy (The request stacking driver should dispatch request)
 *    1 - Busy (The request stacking driver should stop dispatching request)
 */
int blk_lld_busy(struct request_queue *q)
{
	if (q->lld_busy_fn)
		return q->lld_busy_fn(q);

	return 0;
}
EXPORT_SYMBOL_GPL(blk_lld_busy);

/**
 * blk_rq_unprep_clone - Helper function to free all bios in a cloned request
 * @rq: the clone request to be cleaned up
 *
 * Description:
 *     Free all bios in @rq for a cloned request.
 */
void blk_rq_unprep_clone(struct request *rq)
{
	struct bio *bio;

	while ((bio = rq->bio) != NULL) {
		rq->bio = bio->bi_next;

		bio_put(bio);
	}
}
EXPORT_SYMBOL_GPL(blk_rq_unprep_clone);

/*
 * Copy attributes of the original request to the clone request.
 * The actual data parts (e.g. ->cmd, ->sense) are not copied.
 */
static void __blk_rq_prep_clone(struct request *dst, struct request *src)
{
	dst->cpu = src->cpu;
	dst->__sector = blk_rq_pos(src);
	dst->__data_len = blk_rq_bytes(src);
	if (src->rq_flags & RQF_SPECIAL_PAYLOAD) {
		dst->rq_flags |= RQF_SPECIAL_PAYLOAD;
		dst->special_vec = src->special_vec;
	}
	dst->nr_phys_segments = src->nr_phys_segments;
	dst->ioprio = src->ioprio;
	dst->extra_len = src->extra_len;
}

/**
 * blk_rq_prep_clone - Helper function to setup clone request
 * @rq: the request to be setup
 * @rq_src: original request to be cloned
 * @bs: bio_set that bios for clone are allocated from
 * @gfp_mask: memory allocation mask for bio
 * @bio_ctr: setup function to be called for each clone bio.
 *           Returns %0 for success, non %0 for failure.
 * @data: private data to be passed to @bio_ctr
 *
 * Description:
 *     Clones bios in @rq_src to @rq, and copies attributes of @rq_src to @rq.
 *     The actual data parts of @rq_src (e.g. ->cmd, ->sense)
 *     are not copied, and copying such parts is the caller's responsibility.
 *     Also, pages which the original bios are pointing to are not copied
 *     and the cloned bios just point same pages.
 *     So cloned bios must be completed before original bios, which means
 *     the caller must complete @rq before @rq_src.
 */
int blk_rq_prep_clone(struct request *rq, struct request *rq_src,
		      struct bio_set *bs, gfp_t gfp_mask,
		      int (*bio_ctr)(struct bio *, struct bio *, void *),
		      void *data)
{
	struct bio *bio, *bio_src;

	if (!bs)
		bs = &fs_bio_set;

	__rq_for_each_bio(bio_src, rq_src) {
		bio = bio_clone_fast(bio_src, gfp_mask, bs);
		if (!bio)
			goto free_and_out;

		if (bio_ctr && bio_ctr(bio, bio_src, data))
			goto free_and_out;

		if (rq->bio) {
			rq->biotail->bi_next = bio;
			rq->biotail = bio;
		} else
			rq->bio = rq->biotail = bio;
	}

	__blk_rq_prep_clone(rq, rq_src);

	return 0;

free_and_out:
	if (bio)
		bio_put(bio);
	blk_rq_unprep_clone(rq);

	return -ENOMEM;
}
EXPORT_SYMBOL_GPL(blk_rq_prep_clone);

int kblockd_schedule_work(struct work_struct *work)
{
	return queue_work(kblockd_workqueue, work);
}
EXPORT_SYMBOL(kblockd_schedule_work);

int kblockd_schedule_work_on(int cpu, struct work_struct *work)
{
	return queue_work_on(cpu, kblockd_workqueue, work);
}
EXPORT_SYMBOL(kblockd_schedule_work_on);

int kblockd_mod_delayed_work_on(int cpu, struct delayed_work *dwork,
				unsigned long delay)
{
	return mod_delayed_work_on(cpu, kblockd_workqueue, dwork, delay);
}
EXPORT_SYMBOL(kblockd_mod_delayed_work_on);

/**
 * blk_start_plug - initialize blk_plug and track it inside the task_struct
 * @plug:	The &struct blk_plug that needs to be initialized
 *
 * Description:
 *   Tracking blk_plug inside the task_struct will help with auto-flushing the
 *   pending I/O should the task end up blocking between blk_start_plug() and
 *   blk_finish_plug(). This is important from a performance perspective, but
 *   also ensures that we don't deadlock. For instance, if the task is blocking
 *   for a memory allocation, memory reclaim could end up wanting to free a
 *   page belonging to that request that is currently residing in our private
 *   plug. By flushing the pending I/O when the process goes to sleep, we avoid
 *   this kind of deadlock.
 */
void blk_start_plug(struct blk_plug *plug)
{
	struct task_struct *tsk = current;

	/*
	 * If this is a nested plug, don't actually assign it.
	 */
	if (tsk->plug)
		return;

	INIT_LIST_HEAD(&plug->list);
	INIT_LIST_HEAD(&plug->mq_list);
	INIT_LIST_HEAD(&plug->cb_list);
	/*
	 * Store ordering should not be needed here, since a potential
	 * preempt will imply a full memory barrier
	 */
	tsk->plug = plug;
}
EXPORT_SYMBOL(blk_start_plug);

static int plug_rq_cmp(void *priv, struct list_head *a, struct list_head *b)
{
	struct request *rqa = container_of(a, struct request, queuelist);
	struct request *rqb = container_of(b, struct request, queuelist);

	return !(rqa->q < rqb->q ||
		(rqa->q == rqb->q && blk_rq_pos(rqa) < blk_rq_pos(rqb)));
}

/*
 * If 'from_schedule' is true, then postpone the dispatch of requests
 * until a safe kblockd context. We due this to avoid accidental big
 * additional stack usage in driver dispatch, in places where the originally
 * plugger did not intend it.
 */
static void queue_unplugged(struct request_queue *q, unsigned int depth,
			    bool from_schedule)
	__releases(q->queue_lock)
{
	lockdep_assert_held(q->queue_lock);

	trace_block_unplug(q, depth, !from_schedule);

	if (from_schedule)
		blk_run_queue_async(q);
	else
		__blk_run_queue(q);
	spin_unlock_irq(q->queue_lock);
}

static void flush_plug_callbacks(struct blk_plug *plug, bool from_schedule)
{
	LIST_HEAD(callbacks);

	while (!list_empty(&plug->cb_list)) {
		list_splice_init(&plug->cb_list, &callbacks);

		while (!list_empty(&callbacks)) {
			struct blk_plug_cb *cb = list_first_entry(&callbacks,
							  struct blk_plug_cb,
							  list);
			list_del(&cb->list);
			cb->callback(cb, from_schedule);
		}
	}
}

struct blk_plug_cb *blk_check_plugged(blk_plug_cb_fn unplug, void *data,
				      int size)
{
	struct blk_plug *plug = current->plug;
	struct blk_plug_cb *cb;

	if (!plug)
		return NULL;

	list_for_each_entry(cb, &plug->cb_list, list)
		if (cb->callback == unplug && cb->data == data)
			return cb;

	/* Not currently on the callback list */
	BUG_ON(size < sizeof(*cb));
	cb = kzalloc(size, GFP_ATOMIC);
	if (cb) {
		cb->data = data;
		cb->callback = unplug;
		list_add(&cb->list, &plug->cb_list);
	}
	return cb;
}
EXPORT_SYMBOL(blk_check_plugged);

void blk_flush_plug_list(struct blk_plug *plug, bool from_schedule)
{
	struct request_queue *q;
	struct request *rq;
	LIST_HEAD(list);
	unsigned int depth;

	flush_plug_callbacks(plug, from_schedule);

	if (!list_empty(&plug->mq_list))
		blk_mq_flush_plug_list(plug, from_schedule);

	if (list_empty(&plug->list))
		return;

	list_splice_init(&plug->list, &list);

	list_sort(NULL, &list, plug_rq_cmp);

	q = NULL;
	depth = 0;

	while (!list_empty(&list)) {
		rq = list_entry_rq(list.next);
		list_del_init(&rq->queuelist);
		BUG_ON(!rq->q);
		if (rq->q != q) {
			/*
			 * This drops the queue lock
			 */
			if (q)
				queue_unplugged(q, depth, from_schedule);
			q = rq->q;
			depth = 0;
			spin_lock_irq(q->queue_lock);
		}

		/*
		 * Short-circuit if @q is dead
		 */
		if (unlikely(blk_queue_dying(q))) {
			__blk_end_request_all(rq, BLK_STS_IOERR);
			continue;
		}

		/*
		 * rq is already accounted, so use raw insert
		 */
		if (op_is_flush(rq->cmd_flags))
			__elv_add_request(q, rq, ELEVATOR_INSERT_FLUSH);
		else
			__elv_add_request(q, rq, ELEVATOR_INSERT_SORT_MERGE);

		depth++;
	}

	/*
	 * This drops the queue lock
	 */
	if (q)
		queue_unplugged(q, depth, from_schedule);
}

void blk_finish_plug(struct blk_plug *plug)
{
	if (plug != current->plug)
		return;
	blk_flush_plug_list(plug, false);

	current->plug = NULL;
}
EXPORT_SYMBOL(blk_finish_plug);

#ifdef CONFIG_PM
/**
 * blk_pm_runtime_init - Block layer runtime PM initialization routine
 * @q: the queue of the device
 * @dev: the device the queue belongs to
 *
 * Description:
 *    Initialize runtime-PM-related fields for @q and start auto suspend for
 *    @dev. Drivers that want to take advantage of request-based runtime PM
 *    should call this function after @dev has been initialized, and its
 *    request queue @q has been allocated, and runtime PM for it can not happen
 *    yet(either due to disabled/forbidden or its usage_count > 0). In most
 *    cases, driver should call this function before any I/O has taken place.
 *
 *    This function takes care of setting up using auto suspend for the device,
 *    the autosuspend delay is set to -1 to make runtime suspend impossible
 *    until an updated value is either set by user or by driver. Drivers do
 *    not need to touch other autosuspend settings.
 *
 *    The block layer runtime PM is request based, so only works for drivers
 *    that use request as their IO unit instead of those directly use bio's.
 */
void blk_pm_runtime_init(struct request_queue *q, struct device *dev)
{
	/* Don't enable runtime PM for blk-mq until it is ready */
	if (q->mq_ops) {
		pm_runtime_disable(dev);
		return;
	}

	q->dev = dev;
	q->rpm_status = RPM_ACTIVE;
	pm_runtime_set_autosuspend_delay(q->dev, -1);
	pm_runtime_use_autosuspend(q->dev);
}
EXPORT_SYMBOL(blk_pm_runtime_init);

/**
 * blk_pre_runtime_suspend - Pre runtime suspend check
 * @q: the queue of the device
 *
 * Description:
 *    This function will check if runtime suspend is allowed for the device
 *    by examining if there are any requests pending in the queue. If there
 *    are requests pending, the device can not be runtime suspended; otherwise,
 *    the queue's status will be updated to SUSPENDING and the driver can
 *    proceed to suspend the device.
 *
 *    For the not allowed case, we mark last busy for the device so that
 *    runtime PM core will try to autosuspend it some time later.
 *
 *    This function should be called near the start of the device's
 *    runtime_suspend callback.
 *
 * Return:
 *    0		- OK to runtime suspend the device
 *    -EBUSY	- Device should not be runtime suspended
 */
int blk_pre_runtime_suspend(struct request_queue *q)
{
	int ret = 0;

	if (!q->dev)
		return ret;

	spin_lock_irq(q->queue_lock);
	if (q->nr_pending) {
		ret = -EBUSY;
		pm_runtime_mark_last_busy(q->dev);
	} else {
		q->rpm_status = RPM_SUSPENDING;
	}
	spin_unlock_irq(q->queue_lock);
	return ret;
}
EXPORT_SYMBOL(blk_pre_runtime_suspend);

/**
 * blk_post_runtime_suspend - Post runtime suspend processing
 * @q: the queue of the device
 * @err: return value of the device's runtime_suspend function
 *
 * Description:
 *    Update the queue's runtime status according to the return value of the
 *    device's runtime suspend function and mark last busy for the device so
 *    that PM core will try to auto suspend the device at a later time.
 *
 *    This function should be called near the end of the device's
 *    runtime_suspend callback.
 */
void blk_post_runtime_suspend(struct request_queue *q, int err)
{
	if (!q->dev)
		return;

	spin_lock_irq(q->queue_lock);
	if (!err) {
		q->rpm_status = RPM_SUSPENDED;
	} else {
		q->rpm_status = RPM_ACTIVE;
		pm_runtime_mark_last_busy(q->dev);
	}
	spin_unlock_irq(q->queue_lock);
}
EXPORT_SYMBOL(blk_post_runtime_suspend);

/**
 * blk_pre_runtime_resume - Pre runtime resume processing
 * @q: the queue of the device
 *
 * Description:
 *    Update the queue's runtime status to RESUMING in preparation for the
 *    runtime resume of the device.
 *
 *    This function should be called near the start of the device's
 *    runtime_resume callback.
 */
void blk_pre_runtime_resume(struct request_queue *q)
{
	if (!q->dev)
		return;

	spin_lock_irq(q->queue_lock);
	q->rpm_status = RPM_RESUMING;
	spin_unlock_irq(q->queue_lock);
}
EXPORT_SYMBOL(blk_pre_runtime_resume);

/**
 * blk_post_runtime_resume - Post runtime resume processing
 * @q: the queue of the device
 * @err: return value of the device's runtime_resume function
 *
 * Description:
 *    Update the queue's runtime status according to the return value of the
 *    device's runtime_resume function. If it is successfully resumed, process
 *    the requests that are queued into the device's queue when it is resuming
 *    and then mark last busy and initiate autosuspend for it.
 *
 *    This function should be called near the end of the device's
 *    runtime_resume callback.
 */
void blk_post_runtime_resume(struct request_queue *q, int err)
{
	if (!q->dev)
		return;

	spin_lock_irq(q->queue_lock);
	if (!err) {
		q->rpm_status = RPM_ACTIVE;
		__blk_run_queue(q);
		pm_runtime_mark_last_busy(q->dev);
		pm_request_autosuspend(q->dev);
	} else {
		q->rpm_status = RPM_SUSPENDED;
	}
	spin_unlock_irq(q->queue_lock);
}
EXPORT_SYMBOL(blk_post_runtime_resume);

/**
 * blk_set_runtime_active - Force runtime status of the queue to be active
 * @q: the queue of the device
 *
 * If the device is left runtime suspended during system suspend the resume
 * hook typically resumes the device and corrects runtime status
 * accordingly. However, that does not affect the queue runtime PM status
 * which is still "suspended". This prevents processing requests from the
 * queue.
 *
 * This function can be used in driver's resume hook to correct queue
 * runtime PM status and re-enable peeking requests from the queue. It
 * should be called before first request is added to the queue.
 */
void blk_set_runtime_active(struct request_queue *q)
{
	spin_lock_irq(q->queue_lock);
	q->rpm_status = RPM_ACTIVE;
	pm_runtime_mark_last_busy(q->dev);
	pm_request_autosuspend(q->dev);
	spin_unlock_irq(q->queue_lock);
}
EXPORT_SYMBOL(blk_set_runtime_active);
#endif

int __init blk_dev_init(void)
{
	BUILD_BUG_ON(REQ_OP_LAST >= (1 << REQ_OP_BITS));
	BUILD_BUG_ON(REQ_OP_BITS + REQ_FLAG_BITS > 8 *
			FIELD_SIZEOF(struct request, cmd_flags));
	BUILD_BUG_ON(REQ_OP_BITS + REQ_FLAG_BITS > 8 *
			FIELD_SIZEOF(struct bio, bi_opf));

	/* used for unplugging and affects IO latency/throughput - HIGHPRI */
	kblockd_workqueue = alloc_workqueue("kblockd",
					    WQ_MEM_RECLAIM | WQ_HIGHPRI, 0);
	if (!kblockd_workqueue)
		panic("Failed to create kblockd\n");

	request_cachep = kmem_cache_create("blkdev_requests",
			sizeof(struct request), 0, SLAB_PANIC, NULL);

	blk_requestq_cachep = kmem_cache_create("request_queue",
			sizeof(struct request_queue), 0, SLAB_PANIC, NULL);

#ifdef CONFIG_DEBUG_FS
	blk_debugfs_root = debugfs_create_dir("block", NULL);
#endif

	return 0;
}<|MERGE_RESOLUTION|>--- conflicted
+++ resolved
@@ -2163,18 +2163,12 @@
 {
 	const int op = bio_op(bio);
 
-<<<<<<< HEAD
-	if (part->policy && (op_is_write(op) && !op_is_flush(op))) {
-		char b[BDEVNAME_SIZE];
-
-=======
 	if (part->policy && op_is_write(op)) {
 		char b[BDEVNAME_SIZE];
 
 		if (op_is_flush(bio->bi_opf) && !bio_sectors(bio))
 			return false;
 
->>>>>>> f9885ef8
 		WARN_ONCE(1,
 		       "generic_make_request: Trying to write "
 			"to read-only block-device %s (partno %d)\n",
@@ -2739,10 +2733,6 @@
 	 * containing request is enough.
 	 */
 	if (blk_do_io_stat(req) && !(req->rq_flags & RQF_FLUSH_SEQ)) {
-<<<<<<< HEAD
-		unsigned long duration;
-=======
->>>>>>> f9885ef8
 		const int sgrp = op_stat_group(req_op(req));
 		struct hd_struct *part;
 		int cpu;
@@ -2751,11 +2741,7 @@
 		part = req->part;
 
 		part_stat_inc(cpu, part, ios[sgrp]);
-<<<<<<< HEAD
-		part_stat_add(cpu, part, ticks[sgrp], duration);
-=======
 		part_stat_add(cpu, part, nsecs[sgrp], now - req->start_time_ns);
->>>>>>> f9885ef8
 		part_round_stats(req->q, cpu, part);
 		part_dec_in_flight(req->q, part, rq_data_dir(req));
 
