--- conflicted
+++ resolved
@@ -532,19 +532,13 @@
 	return ret;
 }
 
-<<<<<<< HEAD
 /*
  * It will be called only on inode eviction. In case that there are still some
  * decompression requests in progress, wait with rescheduling for a bit here.
  * We could introduce an extra locking instead but it seems unnecessary.
  */
-static void erofs_managed_cache_invalidatepage(struct page *page,
-					       unsigned int offset,
-					       unsigned int length)
-=======
 static void erofs_managed_cache_invalidate_folio(struct folio *folio,
 					       size_t offset, size_t length)
->>>>>>> 3a3bae50
 {
 	const size_t stop = length + offset;
 
