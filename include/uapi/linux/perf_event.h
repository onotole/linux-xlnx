/* SPDX-License-Identifier: GPL-2.0 WITH Linux-syscall-note */
/*
 * Performance events:
 *
 *    Copyright (C) 2008-2009, Thomas Gleixner <tglx@linutronix.de>
 *    Copyright (C) 2008-2011, Red Hat, Inc., Ingo Molnar
 *    Copyright (C) 2008-2011, Red Hat, Inc., Peter Zijlstra
 *
 * Data type definitions, declarations, prototypes.
 *
 *    Started by: Thomas Gleixner and Ingo Molnar
 *
 * For licencing details see kernel-base/COPYING
 */
#ifndef _UAPI_LINUX_PERF_EVENT_H
#define _UAPI_LINUX_PERF_EVENT_H

#include <linux/types.h>
#include <linux/ioctl.h>
#include <asm/byteorder.h>

/*
 * User-space ABI bits:
 */

/*
 * attr.type
 */
enum perf_type_id {
	PERF_TYPE_HARDWARE			= 0,
	PERF_TYPE_SOFTWARE			= 1,
	PERF_TYPE_TRACEPOINT			= 2,
	PERF_TYPE_HW_CACHE			= 3,
	PERF_TYPE_RAW				= 4,
	PERF_TYPE_BREAKPOINT			= 5,

	PERF_TYPE_MAX,				/* non-ABI */
};

/*
 * attr.config layout for type PERF_TYPE_HARDWARE and PERF_TYPE_HW_CACHE
 * PERF_TYPE_HARDWARE:			0xEEEEEEEE000000AA
 *					AA: hardware event ID
 *					EEEEEEEE: PMU type ID
 * PERF_TYPE_HW_CACHE:			0xEEEEEEEE00DDCCBB
 *					BB: hardware cache ID
 *					CC: hardware cache op ID
 *					DD: hardware cache op result ID
 *					EEEEEEEE: PMU type ID
 * If the PMU type ID is 0, the PERF_TYPE_RAW will be applied.
 */
#define PERF_PMU_TYPE_SHIFT		32
#define PERF_HW_EVENT_MASK		0xffffffff

/*
 * Generalized performance event event_id types, used by the
 * attr.event_id parameter of the sys_perf_event_open()
 * syscall:
 */
enum perf_hw_id {
	/*
	 * Common hardware events, generalized by the kernel:
	 */
	PERF_COUNT_HW_CPU_CYCLES		= 0,
	PERF_COUNT_HW_INSTRUCTIONS		= 1,
	PERF_COUNT_HW_CACHE_REFERENCES		= 2,
	PERF_COUNT_HW_CACHE_MISSES		= 3,
	PERF_COUNT_HW_BRANCH_INSTRUCTIONS	= 4,
	PERF_COUNT_HW_BRANCH_MISSES		= 5,
	PERF_COUNT_HW_BUS_CYCLES		= 6,
	PERF_COUNT_HW_STALLED_CYCLES_FRONTEND	= 7,
	PERF_COUNT_HW_STALLED_CYCLES_BACKEND	= 8,
	PERF_COUNT_HW_REF_CPU_CYCLES		= 9,

	PERF_COUNT_HW_MAX,			/* non-ABI */
};

/*
 * Generalized hardware cache events:
 *
 *       { L1-D, L1-I, LLC, ITLB, DTLB, BPU, NODE } x
 *       { read, write, prefetch } x
 *       { accesses, misses }
 */
enum perf_hw_cache_id {
	PERF_COUNT_HW_CACHE_L1D			= 0,
	PERF_COUNT_HW_CACHE_L1I			= 1,
	PERF_COUNT_HW_CACHE_LL			= 2,
	PERF_COUNT_HW_CACHE_DTLB		= 3,
	PERF_COUNT_HW_CACHE_ITLB		= 4,
	PERF_COUNT_HW_CACHE_BPU			= 5,
	PERF_COUNT_HW_CACHE_NODE		= 6,

	PERF_COUNT_HW_CACHE_MAX,		/* non-ABI */
};

enum perf_hw_cache_op_id {
	PERF_COUNT_HW_CACHE_OP_READ		= 0,
	PERF_COUNT_HW_CACHE_OP_WRITE		= 1,
	PERF_COUNT_HW_CACHE_OP_PREFETCH		= 2,

	PERF_COUNT_HW_CACHE_OP_MAX,		/* non-ABI */
};

enum perf_hw_cache_op_result_id {
	PERF_COUNT_HW_CACHE_RESULT_ACCESS	= 0,
	PERF_COUNT_HW_CACHE_RESULT_MISS		= 1,

	PERF_COUNT_HW_CACHE_RESULT_MAX,		/* non-ABI */
};

/*
 * Special "software" events provided by the kernel, even if the hardware
 * does not support performance events. These events measure various
 * physical and sw events of the kernel (and allow the profiling of them as
 * well):
 */
enum perf_sw_ids {
	PERF_COUNT_SW_CPU_CLOCK			= 0,
	PERF_COUNT_SW_TASK_CLOCK		= 1,
	PERF_COUNT_SW_PAGE_FAULTS		= 2,
	PERF_COUNT_SW_CONTEXT_SWITCHES		= 3,
	PERF_COUNT_SW_CPU_MIGRATIONS		= 4,
	PERF_COUNT_SW_PAGE_FAULTS_MIN		= 5,
	PERF_COUNT_SW_PAGE_FAULTS_MAJ		= 6,
	PERF_COUNT_SW_ALIGNMENT_FAULTS		= 7,
	PERF_COUNT_SW_EMULATION_FAULTS		= 8,
	PERF_COUNT_SW_DUMMY			= 9,
	PERF_COUNT_SW_BPF_OUTPUT		= 10,
	PERF_COUNT_SW_CGROUP_SWITCHES		= 11,

	PERF_COUNT_SW_MAX,			/* non-ABI */
};

/*
 * Bits that can be set in attr.sample_type to request information
 * in the overflow packets.
 */
enum perf_event_sample_format {
	PERF_SAMPLE_IP				= 1U << 0,
	PERF_SAMPLE_TID				= 1U << 1,
	PERF_SAMPLE_TIME			= 1U << 2,
	PERF_SAMPLE_ADDR			= 1U << 3,
	PERF_SAMPLE_READ			= 1U << 4,
	PERF_SAMPLE_CALLCHAIN			= 1U << 5,
	PERF_SAMPLE_ID				= 1U << 6,
	PERF_SAMPLE_CPU				= 1U << 7,
	PERF_SAMPLE_PERIOD			= 1U << 8,
	PERF_SAMPLE_STREAM_ID			= 1U << 9,
	PERF_SAMPLE_RAW				= 1U << 10,
	PERF_SAMPLE_BRANCH_STACK		= 1U << 11,
	PERF_SAMPLE_REGS_USER			= 1U << 12,
	PERF_SAMPLE_STACK_USER			= 1U << 13,
	PERF_SAMPLE_WEIGHT			= 1U << 14,
	PERF_SAMPLE_DATA_SRC			= 1U << 15,
	PERF_SAMPLE_IDENTIFIER			= 1U << 16,
	PERF_SAMPLE_TRANSACTION			= 1U << 17,
	PERF_SAMPLE_REGS_INTR			= 1U << 18,
	PERF_SAMPLE_PHYS_ADDR			= 1U << 19,
	PERF_SAMPLE_AUX				= 1U << 20,
	PERF_SAMPLE_CGROUP			= 1U << 21,
	PERF_SAMPLE_DATA_PAGE_SIZE		= 1U << 22,
	PERF_SAMPLE_CODE_PAGE_SIZE		= 1U << 23,
	PERF_SAMPLE_WEIGHT_STRUCT		= 1U << 24,

	PERF_SAMPLE_MAX = 1U << 25,		/* non-ABI */

	__PERF_SAMPLE_CALLCHAIN_EARLY		= 1ULL << 63, /* non-ABI; internal use */
};

#define PERF_SAMPLE_WEIGHT_TYPE	(PERF_SAMPLE_WEIGHT | PERF_SAMPLE_WEIGHT_STRUCT)
/*
 * values to program into branch_sample_type when PERF_SAMPLE_BRANCH is set
 *
 * If the user does not pass priv level information via branch_sample_type,
 * the kernel uses the event's priv level. Branch and event priv levels do
 * not have to match. Branch priv level is checked for permissions.
 *
 * The branch types can be combined, however BRANCH_ANY covers all types
 * of branches and therefore it supersedes all the other types.
 */
enum perf_branch_sample_type_shift {
	PERF_SAMPLE_BRANCH_USER_SHIFT		= 0, /* user branches */
	PERF_SAMPLE_BRANCH_KERNEL_SHIFT		= 1, /* kernel branches */
	PERF_SAMPLE_BRANCH_HV_SHIFT		= 2, /* hypervisor branches */

	PERF_SAMPLE_BRANCH_ANY_SHIFT		= 3, /* any branch types */
	PERF_SAMPLE_BRANCH_ANY_CALL_SHIFT	= 4, /* any call branch */
	PERF_SAMPLE_BRANCH_ANY_RETURN_SHIFT	= 5, /* any return branch */
	PERF_SAMPLE_BRANCH_IND_CALL_SHIFT	= 6, /* indirect calls */
	PERF_SAMPLE_BRANCH_ABORT_TX_SHIFT	= 7, /* transaction aborts */
	PERF_SAMPLE_BRANCH_IN_TX_SHIFT		= 8, /* in transaction */
	PERF_SAMPLE_BRANCH_NO_TX_SHIFT		= 9, /* not in transaction */
	PERF_SAMPLE_BRANCH_COND_SHIFT		= 10, /* conditional branches */

	PERF_SAMPLE_BRANCH_CALL_STACK_SHIFT	= 11, /* call/ret stack */
	PERF_SAMPLE_BRANCH_IND_JUMP_SHIFT	= 12, /* indirect jumps */
	PERF_SAMPLE_BRANCH_CALL_SHIFT		= 13, /* direct call */

	PERF_SAMPLE_BRANCH_NO_FLAGS_SHIFT	= 14, /* no flags */
	PERF_SAMPLE_BRANCH_NO_CYCLES_SHIFT	= 15, /* no cycles */

	PERF_SAMPLE_BRANCH_TYPE_SAVE_SHIFT	= 16, /* save branch type */

	PERF_SAMPLE_BRANCH_HW_INDEX_SHIFT	= 17, /* save low level index of raw branch records */

	PERF_SAMPLE_BRANCH_MAX_SHIFT		/* non-ABI */
};

enum perf_branch_sample_type {
	PERF_SAMPLE_BRANCH_USER		= 1U << PERF_SAMPLE_BRANCH_USER_SHIFT,
	PERF_SAMPLE_BRANCH_KERNEL	= 1U << PERF_SAMPLE_BRANCH_KERNEL_SHIFT,
	PERF_SAMPLE_BRANCH_HV		= 1U << PERF_SAMPLE_BRANCH_HV_SHIFT,

	PERF_SAMPLE_BRANCH_ANY		= 1U << PERF_SAMPLE_BRANCH_ANY_SHIFT,
	PERF_SAMPLE_BRANCH_ANY_CALL	= 1U << PERF_SAMPLE_BRANCH_ANY_CALL_SHIFT,
	PERF_SAMPLE_BRANCH_ANY_RETURN	= 1U << PERF_SAMPLE_BRANCH_ANY_RETURN_SHIFT,
	PERF_SAMPLE_BRANCH_IND_CALL	= 1U << PERF_SAMPLE_BRANCH_IND_CALL_SHIFT,
	PERF_SAMPLE_BRANCH_ABORT_TX	= 1U << PERF_SAMPLE_BRANCH_ABORT_TX_SHIFT,
	PERF_SAMPLE_BRANCH_IN_TX	= 1U << PERF_SAMPLE_BRANCH_IN_TX_SHIFT,
	PERF_SAMPLE_BRANCH_NO_TX	= 1U << PERF_SAMPLE_BRANCH_NO_TX_SHIFT,
	PERF_SAMPLE_BRANCH_COND		= 1U << PERF_SAMPLE_BRANCH_COND_SHIFT,

	PERF_SAMPLE_BRANCH_CALL_STACK	= 1U << PERF_SAMPLE_BRANCH_CALL_STACK_SHIFT,
	PERF_SAMPLE_BRANCH_IND_JUMP	= 1U << PERF_SAMPLE_BRANCH_IND_JUMP_SHIFT,
	PERF_SAMPLE_BRANCH_CALL		= 1U << PERF_SAMPLE_BRANCH_CALL_SHIFT,

	PERF_SAMPLE_BRANCH_NO_FLAGS	= 1U << PERF_SAMPLE_BRANCH_NO_FLAGS_SHIFT,
	PERF_SAMPLE_BRANCH_NO_CYCLES	= 1U << PERF_SAMPLE_BRANCH_NO_CYCLES_SHIFT,

	PERF_SAMPLE_BRANCH_TYPE_SAVE	=
		1U << PERF_SAMPLE_BRANCH_TYPE_SAVE_SHIFT,

	PERF_SAMPLE_BRANCH_HW_INDEX	= 1U << PERF_SAMPLE_BRANCH_HW_INDEX_SHIFT,

	PERF_SAMPLE_BRANCH_MAX		= 1U << PERF_SAMPLE_BRANCH_MAX_SHIFT,
};

/*
 * Common flow change classification
 */
enum {
	PERF_BR_UNKNOWN		= 0,	/* unknown */
	PERF_BR_COND		= 1,	/* conditional */
	PERF_BR_UNCOND		= 2,	/* unconditional  */
	PERF_BR_IND		= 3,	/* indirect */
	PERF_BR_CALL		= 4,	/* function call */
	PERF_BR_IND_CALL	= 5,	/* indirect function call */
	PERF_BR_RET		= 6,	/* function return */
	PERF_BR_SYSCALL		= 7,	/* syscall */
	PERF_BR_SYSRET		= 8,	/* syscall return */
	PERF_BR_COND_CALL	= 9,	/* conditional function call */
	PERF_BR_COND_RET	= 10,	/* conditional function return */
	PERF_BR_MAX,
};

#define PERF_SAMPLE_BRANCH_PLM_ALL \
	(PERF_SAMPLE_BRANCH_USER|\
	 PERF_SAMPLE_BRANCH_KERNEL|\
	 PERF_SAMPLE_BRANCH_HV)

/*
 * Values to determine ABI of the registers dump.
 */
enum perf_sample_regs_abi {
	PERF_SAMPLE_REGS_ABI_NONE	= 0,
	PERF_SAMPLE_REGS_ABI_32		= 1,
	PERF_SAMPLE_REGS_ABI_64		= 2,
};

/*
 * Values for the memory transaction event qualifier, mostly for
 * abort events. Multiple bits can be set.
 */
enum {
	PERF_TXN_ELISION        = (1 << 0), /* From elision */
	PERF_TXN_TRANSACTION    = (1 << 1), /* From transaction */
	PERF_TXN_SYNC           = (1 << 2), /* Instruction is related */
	PERF_TXN_ASYNC          = (1 << 3), /* Instruction not related */
	PERF_TXN_RETRY          = (1 << 4), /* Retry possible */
	PERF_TXN_CONFLICT       = (1 << 5), /* Conflict abort */
	PERF_TXN_CAPACITY_WRITE = (1 << 6), /* Capacity write abort */
	PERF_TXN_CAPACITY_READ  = (1 << 7), /* Capacity read abort */

	PERF_TXN_MAX	        = (1 << 8), /* non-ABI */

	/* bits 32..63 are reserved for the abort code */

	PERF_TXN_ABORT_MASK  = (0xffffffffULL << 32),
	PERF_TXN_ABORT_SHIFT = 32,
};

/*
 * The format of the data returned by read() on a perf event fd,
 * as specified by attr.read_format:
 *
 * struct read_format {
 *	{ u64		value;
 *	  { u64		time_enabled; } && PERF_FORMAT_TOTAL_TIME_ENABLED
 *	  { u64		time_running; } && PERF_FORMAT_TOTAL_TIME_RUNNING
 *	  { u64		id;           } && PERF_FORMAT_ID
 *	} && !PERF_FORMAT_GROUP
 *
 *	{ u64		nr;
 *	  { u64		time_enabled; } && PERF_FORMAT_TOTAL_TIME_ENABLED
 *	  { u64		time_running; } && PERF_FORMAT_TOTAL_TIME_RUNNING
 *	  { u64		value;
 *	    { u64	id;           } && PERF_FORMAT_ID
 *	  }		cntr[nr];
 *	} && PERF_FORMAT_GROUP
 * };
 */
enum perf_event_read_format {
	PERF_FORMAT_TOTAL_TIME_ENABLED		= 1U << 0,
	PERF_FORMAT_TOTAL_TIME_RUNNING		= 1U << 1,
	PERF_FORMAT_ID				= 1U << 2,
	PERF_FORMAT_GROUP			= 1U << 3,

	PERF_FORMAT_MAX = 1U << 4,		/* non-ABI */
};

#define PERF_ATTR_SIZE_VER0	64	/* sizeof first published struct */
#define PERF_ATTR_SIZE_VER1	72	/* add: config2 */
#define PERF_ATTR_SIZE_VER2	80	/* add: branch_sample_type */
#define PERF_ATTR_SIZE_VER3	96	/* add: sample_regs_user */
					/* add: sample_stack_user */
#define PERF_ATTR_SIZE_VER4	104	/* add: sample_regs_intr */
#define PERF_ATTR_SIZE_VER5	112	/* add: aux_watermark */
#define PERF_ATTR_SIZE_VER6	120	/* add: aux_sample_size */
#define PERF_ATTR_SIZE_VER7	128	/* add: sig_data */

/*
 * Hardware event_id to monitor via a performance monitoring event:
 *
 * @sample_max_stack: Max number of frame pointers in a callchain,
 *		      should be < /proc/sys/kernel/perf_event_max_stack
 */
struct perf_event_attr {

	/*
	 * Major type: hardware/software/tracepoint/etc.
	 */
	__u32			type;

	/*
	 * Size of the attr structure, for fwd/bwd compat.
	 */
	__u32			size;

	/*
	 * Type specific configuration information.
	 */
	__u64			config;

	union {
		__u64		sample_period;
		__u64		sample_freq;
	};

	__u64			sample_type;
	__u64			read_format;

	__u64			disabled       :  1, /* off by default        */
				inherit	       :  1, /* children inherit it   */
				pinned	       :  1, /* must always be on PMU */
				exclusive      :  1, /* only group on PMU     */
				exclude_user   :  1, /* don't count user      */
				exclude_kernel :  1, /* ditto kernel          */
				exclude_hv     :  1, /* ditto hypervisor      */
				exclude_idle   :  1, /* don't count when idle */
				mmap           :  1, /* include mmap data     */
				comm	       :  1, /* include comm data     */
				freq           :  1, /* use freq, not period  */
				inherit_stat   :  1, /* per task counts       */
				enable_on_exec :  1, /* next exec enables     */
				task           :  1, /* trace fork/exit       */
				watermark      :  1, /* wakeup_watermark      */
				/*
				 * precise_ip:
				 *
				 *  0 - SAMPLE_IP can have arbitrary skid
				 *  1 - SAMPLE_IP must have constant skid
				 *  2 - SAMPLE_IP requested to have 0 skid
				 *  3 - SAMPLE_IP must have 0 skid
				 *
				 *  See also PERF_RECORD_MISC_EXACT_IP
				 */
				precise_ip     :  2, /* skid constraint       */
				mmap_data      :  1, /* non-exec mmap data    */
				sample_id_all  :  1, /* sample_type all events */

				exclude_host   :  1, /* don't count in host   */
				exclude_guest  :  1, /* don't count in guest  */

				exclude_callchain_kernel : 1, /* exclude kernel callchains */
				exclude_callchain_user   : 1, /* exclude user callchains */
				mmap2          :  1, /* include mmap with inode data     */
				comm_exec      :  1, /* flag comm events that are due to an exec */
				use_clockid    :  1, /* use @clockid for time fields */
				context_switch :  1, /* context switch data */
				write_backward :  1, /* Write ring buffer from end to beginning */
				namespaces     :  1, /* include namespaces data */
				ksymbol        :  1, /* include ksymbol events */
				bpf_event      :  1, /* include bpf events */
				aux_output     :  1, /* generate AUX records instead of events */
				cgroup         :  1, /* include cgroup events */
				text_poke      :  1, /* include text poke events */
				build_id       :  1, /* use build id in mmap2 events */
				inherit_thread :  1, /* children only inherit if cloned with CLONE_THREAD */
				remove_on_exec :  1, /* event is removed from task on exec */
				sigtrap        :  1, /* send synchronous SIGTRAP on event */
				__reserved_1   : 26;

	union {
		__u32		wakeup_events;	  /* wakeup every n events */
		__u32		wakeup_watermark; /* bytes before wakeup   */
	};

	__u32			bp_type;
	union {
		__u64		bp_addr;
		__u64		kprobe_func; /* for perf_kprobe */
		__u64		uprobe_path; /* for perf_uprobe */
		__u64		config1; /* extension of config */
	};
	union {
		__u64		bp_len;
		__u64		kprobe_addr; /* when kprobe_func == NULL */
		__u64		probe_offset; /* for perf_[k,u]probe */
		__u64		config2; /* extension of config1 */
	};
	__u64	branch_sample_type; /* enum perf_branch_sample_type */

	/*
	 * Defines set of user regs to dump on samples.
	 * See asm/perf_regs.h for details.
	 */
	__u64	sample_regs_user;

	/*
	 * Defines size of the user stack to dump on samples.
	 */
	__u32	sample_stack_user;

	__s32	clockid;
	/*
	 * Defines set of regs to dump for each sample
	 * state captured on:
	 *  - precise = 0: PMU interrupt
	 *  - precise > 0: sampled instruction
	 *
	 * See asm/perf_regs.h for details.
	 */
	__u64	sample_regs_intr;

	/*
	 * Wakeup watermark for AUX area
	 */
	__u32	aux_watermark;
	__u16	sample_max_stack;
	__u16	__reserved_2;
	__u32	aux_sample_size;
	__u32	__reserved_3;

	/*
	 * User provided data if sigtrap=1, passed back to user via
	 * siginfo_t::si_perf_data, e.g. to permit user to identify the event.
	 * Note, siginfo_t::si_perf_data is long-sized, and sig_data will be
	 * truncated accordingly on 32 bit architectures.
	 */
	__u64	sig_data;
};

/*
 * Structure used by below PERF_EVENT_IOC_QUERY_BPF command
 * to query bpf programs attached to the same perf tracepoint
 * as the given perf event.
 */
struct perf_event_query_bpf {
	/*
	 * The below ids array length
	 */
	__u32	ids_len;
	/*
	 * Set by the kernel to indicate the number of
	 * available programs
	 */
	__u32	prog_cnt;
	/*
	 * User provided buffer to store program ids
	 */
	__u32	ids[0];
};

/*
 * Ioctls that can be done on a perf event fd:
 */
#define PERF_EVENT_IOC_ENABLE			_IO ('$', 0)
#define PERF_EVENT_IOC_DISABLE			_IO ('$', 1)
#define PERF_EVENT_IOC_REFRESH			_IO ('$', 2)
#define PERF_EVENT_IOC_RESET			_IO ('$', 3)
#define PERF_EVENT_IOC_PERIOD			_IOW('$', 4, __u64)
#define PERF_EVENT_IOC_SET_OUTPUT		_IO ('$', 5)
#define PERF_EVENT_IOC_SET_FILTER		_IOW('$', 6, char *)
#define PERF_EVENT_IOC_ID			_IOR('$', 7, __u64 *)
#define PERF_EVENT_IOC_SET_BPF			_IOW('$', 8, __u32)
#define PERF_EVENT_IOC_PAUSE_OUTPUT		_IOW('$', 9, __u32)
#define PERF_EVENT_IOC_QUERY_BPF		_IOWR('$', 10, struct perf_event_query_bpf *)
#define PERF_EVENT_IOC_MODIFY_ATTRIBUTES	_IOW('$', 11, struct perf_event_attr *)

enum perf_event_ioc_flags {
	PERF_IOC_FLAG_GROUP		= 1U << 0,
};

/*
 * Structure of the page that can be mapped via mmap
 */
struct perf_event_mmap_page {
	__u32	version;		/* version number of this structure */
	__u32	compat_version;		/* lowest version this is compat with */

	/*
	 * Bits needed to read the hw events in user-space.
	 *
	 *   u32 seq, time_mult, time_shift, index, width;
	 *   u64 count, enabled, running;
	 *   u64 cyc, time_offset;
	 *   s64 pmc = 0;
	 *
	 *   do {
	 *     seq = pc->lock;
	 *     barrier()
	 *
	 *     enabled = pc->time_enabled;
	 *     running = pc->time_running;
	 *
	 *     if (pc->cap_usr_time && enabled != running) {
	 *       cyc = rdtsc();
	 *       time_offset = pc->time_offset;
	 *       time_mult   = pc->time_mult;
	 *       time_shift  = pc->time_shift;
	 *     }
	 *
	 *     index = pc->index;
	 *     count = pc->offset;
	 *     if (pc->cap_user_rdpmc && index) {
	 *       width = pc->pmc_width;
	 *       pmc = rdpmc(index - 1);
	 *     }
	 *
	 *     barrier();
	 *   } while (pc->lock != seq);
	 *
	 * NOTE: for obvious reason this only works on self-monitoring
	 *       processes.
	 */
	__u32	lock;			/* seqlock for synchronization */
	__u32	index;			/* hardware event identifier */
	__s64	offset;			/* add to hardware event value */
	__u64	time_enabled;		/* time event active */
	__u64	time_running;		/* time event on cpu */
	union {
		__u64	capabilities;
		struct {
			__u64	cap_bit0		: 1, /* Always 0, deprecated, see commit 860f085b74e9 */
				cap_bit0_is_deprecated	: 1, /* Always 1, signals that bit 0 is zero */

				cap_user_rdpmc		: 1, /* The RDPMC instruction can be used to read counts */
				cap_user_time		: 1, /* The time_{shift,mult,offset} fields are used */
				cap_user_time_zero	: 1, /* The time_zero field is used */
				cap_user_time_short	: 1, /* the time_{cycle,mask} fields are used */
				cap_____res		: 58;
		};
	};

	/*
	 * If cap_user_rdpmc this field provides the bit-width of the value
	 * read using the rdpmc() or equivalent instruction. This can be used
	 * to sign extend the result like:
	 *
	 *   pmc <<= 64 - width;
	 *   pmc >>= 64 - width; // signed shift right
	 *   count += pmc;
	 */
	__u16	pmc_width;

	/*
	 * If cap_usr_time the below fields can be used to compute the time
	 * delta since time_enabled (in ns) using rdtsc or similar.
	 *
	 *   u64 quot, rem;
	 *   u64 delta;
	 *
	 *   quot = (cyc >> time_shift);
	 *   rem = cyc & (((u64)1 << time_shift) - 1);
	 *   delta = time_offset + quot * time_mult +
	 *              ((rem * time_mult) >> time_shift);
	 *
	 * Where time_offset,time_mult,time_shift and cyc are read in the
	 * seqcount loop described above. This delta can then be added to
	 * enabled and possible running (if index), improving the scaling:
	 *
	 *   enabled += delta;
	 *   if (index)
	 *     running += delta;
	 *
	 *   quot = count / running;
	 *   rem  = count % running;
	 *   count = quot * enabled + (rem * enabled) / running;
	 */
	__u16	time_shift;
	__u32	time_mult;
	__u64	time_offset;
	/*
	 * If cap_usr_time_zero, the hardware clock (e.g. TSC) can be calculated
	 * from sample timestamps.
	 *
	 *   time = timestamp - time_zero;
	 *   quot = time / time_mult;
	 *   rem  = time % time_mult;
	 *   cyc = (quot << time_shift) + (rem << time_shift) / time_mult;
	 *
	 * And vice versa:
	 *
	 *   quot = cyc >> time_shift;
	 *   rem  = cyc & (((u64)1 << time_shift) - 1);
	 *   timestamp = time_zero + quot * time_mult +
	 *               ((rem * time_mult) >> time_shift);
	 */
	__u64	time_zero;

	__u32	size;			/* Header size up to __reserved[] fields. */
	__u32	__reserved_1;

	/*
	 * If cap_usr_time_short, the hardware clock is less than 64bit wide
	 * and we must compute the 'cyc' value, as used by cap_usr_time, as:
	 *
	 *   cyc = time_cycles + ((cyc - time_cycles) & time_mask)
	 *
	 * NOTE: this form is explicitly chosen such that cap_usr_time_short
	 *       is a correction on top of cap_usr_time, and code that doesn't
	 *       know about cap_usr_time_short still works under the assumption
	 *       the counter doesn't wrap.
	 */
	__u64	time_cycles;
	__u64	time_mask;

		/*
		 * Hole for extension of the self monitor capabilities
		 */

	__u8	__reserved[116*8];	/* align to 1k. */

	/*
	 * Control data for the mmap() data buffer.
	 *
	 * User-space reading the @data_head value should issue an smp_rmb(),
	 * after reading this value.
	 *
	 * When the mapping is PROT_WRITE the @data_tail value should be
	 * written by userspace to reflect the last read data, after issueing
	 * an smp_mb() to separate the data read from the ->data_tail store.
	 * In this case the kernel will not over-write unread data.
	 *
	 * See perf_output_put_handle() for the data ordering.
	 *
	 * data_{offset,size} indicate the location and size of the perf record
	 * buffer within the mmapped area.
	 */
	__u64   data_head;		/* head in the data section */
	__u64	data_tail;		/* user-space written tail */
	__u64	data_offset;		/* where the buffer starts */
	__u64	data_size;		/* data buffer size */

	/*
	 * AUX area is defined by aux_{offset,size} fields that should be set
	 * by the userspace, so that
	 *
	 *   aux_offset >= data_offset + data_size
	 *
	 * prior to mmap()ing it. Size of the mmap()ed area should be aux_size.
	 *
	 * Ring buffer pointers aux_{head,tail} have the same semantics as
	 * data_{head,tail} and same ordering rules apply.
	 */
	__u64	aux_head;
	__u64	aux_tail;
	__u64	aux_offset;
	__u64	aux_size;
};

/*
 * The current state of perf_event_header::misc bits usage:
 * ('|' used bit, '-' unused bit)
 *
 *  012         CDEF
 *  |||---------||||
 *
 *  Where:
 *    0-2     CPUMODE_MASK
 *
 *    C       PROC_MAP_PARSE_TIMEOUT
 *    D       MMAP_DATA / COMM_EXEC / FORK_EXEC / SWITCH_OUT
 *    E       MMAP_BUILD_ID / EXACT_IP / SCHED_OUT_PREEMPT
 *    F       (reserved)
 */

#define PERF_RECORD_MISC_CPUMODE_MASK		(7 << 0)
#define PERF_RECORD_MISC_CPUMODE_UNKNOWN	(0 << 0)
#define PERF_RECORD_MISC_KERNEL			(1 << 0)
#define PERF_RECORD_MISC_USER			(2 << 0)
#define PERF_RECORD_MISC_HYPERVISOR		(3 << 0)
#define PERF_RECORD_MISC_GUEST_KERNEL		(4 << 0)
#define PERF_RECORD_MISC_GUEST_USER		(5 << 0)

/*
 * Indicates that /proc/PID/maps parsing are truncated by time out.
 */
#define PERF_RECORD_MISC_PROC_MAP_PARSE_TIMEOUT	(1 << 12)
/*
 * Following PERF_RECORD_MISC_* are used on different
 * events, so can reuse the same bit position:
 *
 *   PERF_RECORD_MISC_MMAP_DATA  - PERF_RECORD_MMAP* events
 *   PERF_RECORD_MISC_COMM_EXEC  - PERF_RECORD_COMM event
 *   PERF_RECORD_MISC_FORK_EXEC  - PERF_RECORD_FORK event (perf internal)
 *   PERF_RECORD_MISC_SWITCH_OUT - PERF_RECORD_SWITCH* events
 */
#define PERF_RECORD_MISC_MMAP_DATA		(1 << 13)
#define PERF_RECORD_MISC_COMM_EXEC		(1 << 13)
#define PERF_RECORD_MISC_FORK_EXEC		(1 << 13)
#define PERF_RECORD_MISC_SWITCH_OUT		(1 << 13)
/*
 * These PERF_RECORD_MISC_* flags below are safely reused
 * for the following events:
 *
 *   PERF_RECORD_MISC_EXACT_IP           - PERF_RECORD_SAMPLE of precise events
 *   PERF_RECORD_MISC_SWITCH_OUT_PREEMPT - PERF_RECORD_SWITCH* events
 *   PERF_RECORD_MISC_MMAP_BUILD_ID      - PERF_RECORD_MMAP2 event
 *
 *
 * PERF_RECORD_MISC_EXACT_IP:
 *   Indicates that the content of PERF_SAMPLE_IP points to
 *   the actual instruction that triggered the event. See also
 *   perf_event_attr::precise_ip.
 *
 * PERF_RECORD_MISC_SWITCH_OUT_PREEMPT:
 *   Indicates that thread was preempted in TASK_RUNNING state.
 *
 * PERF_RECORD_MISC_MMAP_BUILD_ID:
 *   Indicates that mmap2 event carries build id data.
 */
#define PERF_RECORD_MISC_EXACT_IP		(1 << 14)
#define PERF_RECORD_MISC_SWITCH_OUT_PREEMPT	(1 << 14)
#define PERF_RECORD_MISC_MMAP_BUILD_ID		(1 << 14)
/*
 * Reserve the last bit to indicate some extended misc field
 */
#define PERF_RECORD_MISC_EXT_RESERVED		(1 << 15)

struct perf_event_header {
	__u32	type;
	__u16	misc;
	__u16	size;
};

struct perf_ns_link_info {
	__u64	dev;
	__u64	ino;
};

enum {
	NET_NS_INDEX		= 0,
	UTS_NS_INDEX		= 1,
	IPC_NS_INDEX		= 2,
	PID_NS_INDEX		= 3,
	USER_NS_INDEX		= 4,
	MNT_NS_INDEX		= 5,
	CGROUP_NS_INDEX		= 6,

	NR_NAMESPACES,		/* number of available namespaces */
};

enum perf_event_type {

	/*
	 * If perf_event_attr.sample_id_all is set then all event types will
	 * have the sample_type selected fields related to where/when
	 * (identity) an event took place (TID, TIME, ID, STREAM_ID, CPU,
	 * IDENTIFIER) described in PERF_RECORD_SAMPLE below, it will be stashed
	 * just after the perf_event_header and the fields already present for
	 * the existing fields, i.e. at the end of the payload. That way a newer
	 * perf.data file will be supported by older perf tools, with these new
	 * optional fields being ignored.
	 *
	 * struct sample_id {
	 * 	{ u32			pid, tid; } && PERF_SAMPLE_TID
	 * 	{ u64			time;     } && PERF_SAMPLE_TIME
	 * 	{ u64			id;       } && PERF_SAMPLE_ID
	 * 	{ u64			stream_id;} && PERF_SAMPLE_STREAM_ID
	 * 	{ u32			cpu, res; } && PERF_SAMPLE_CPU
	 *	{ u64			id;	  } && PERF_SAMPLE_IDENTIFIER
	 * } && perf_event_attr::sample_id_all
	 *
	 * Note that PERF_SAMPLE_IDENTIFIER duplicates PERF_SAMPLE_ID.  The
	 * advantage of PERF_SAMPLE_IDENTIFIER is that its position is fixed
	 * relative to header.size.
	 */

	/*
	 * The MMAP events record the PROT_EXEC mappings so that we can
	 * correlate userspace IPs to code. They have the following structure:
	 *
	 * struct {
	 *	struct perf_event_header	header;
	 *
	 *	u32				pid, tid;
	 *	u64				addr;
	 *	u64				len;
	 *	u64				pgoff;
	 *	char				filename[];
	 * 	struct sample_id		sample_id;
	 * };
	 */
	PERF_RECORD_MMAP			= 1,

	/*
	 * struct {
	 *	struct perf_event_header	header;
	 *	u64				id;
	 *	u64				lost;
	 * 	struct sample_id		sample_id;
	 * };
	 */
	PERF_RECORD_LOST			= 2,

	/*
	 * struct {
	 *	struct perf_event_header	header;
	 *
	 *	u32				pid, tid;
	 *	char				comm[];
	 * 	struct sample_id		sample_id;
	 * };
	 */
	PERF_RECORD_COMM			= 3,

	/*
	 * struct {
	 *	struct perf_event_header	header;
	 *	u32				pid, ppid;
	 *	u32				tid, ptid;
	 *	u64				time;
	 * 	struct sample_id		sample_id;
	 * };
	 */
	PERF_RECORD_EXIT			= 4,

	/*
	 * struct {
	 *	struct perf_event_header	header;
	 *	u64				time;
	 *	u64				id;
	 *	u64				stream_id;
	 * 	struct sample_id		sample_id;
	 * };
	 */
	PERF_RECORD_THROTTLE			= 5,
	PERF_RECORD_UNTHROTTLE			= 6,

	/*
	 * struct {
	 *	struct perf_event_header	header;
	 *	u32				pid, ppid;
	 *	u32				tid, ptid;
	 *	u64				time;
	 * 	struct sample_id		sample_id;
	 * };
	 */
	PERF_RECORD_FORK			= 7,

	/*
	 * struct {
	 *	struct perf_event_header	header;
	 *	u32				pid, tid;
	 *
	 *	struct read_format		values;
	 * 	struct sample_id		sample_id;
	 * };
	 */
	PERF_RECORD_READ			= 8,

	/*
	 * struct {
	 *	struct perf_event_header	header;
	 *
	 *	#
	 *	# Note that PERF_SAMPLE_IDENTIFIER duplicates PERF_SAMPLE_ID.
	 *	# The advantage of PERF_SAMPLE_IDENTIFIER is that its position
	 *	# is fixed relative to header.
	 *	#
	 *
	 *	{ u64			id;	  } && PERF_SAMPLE_IDENTIFIER
	 *	{ u64			ip;	  } && PERF_SAMPLE_IP
	 *	{ u32			pid, tid; } && PERF_SAMPLE_TID
	 *	{ u64			time;     } && PERF_SAMPLE_TIME
	 *	{ u64			addr;     } && PERF_SAMPLE_ADDR
	 *	{ u64			id;	  } && PERF_SAMPLE_ID
	 *	{ u64			stream_id;} && PERF_SAMPLE_STREAM_ID
	 *	{ u32			cpu, res; } && PERF_SAMPLE_CPU
	 *	{ u64			period;   } && PERF_SAMPLE_PERIOD
	 *
	 *	{ struct read_format	values;	  } && PERF_SAMPLE_READ
	 *
	 *	{ u64			nr,
	 *	  u64			ips[nr];  } && PERF_SAMPLE_CALLCHAIN
	 *
	 *	#
	 *	# The RAW record below is opaque data wrt the ABI
	 *	#
	 *	# That is, the ABI doesn't make any promises wrt to
	 *	# the stability of its content, it may vary depending
	 *	# on event, hardware, kernel version and phase of
	 *	# the moon.
	 *	#
	 *	# In other words, PERF_SAMPLE_RAW contents are not an ABI.
	 *	#
	 *
	 *	{ u32			size;
	 *	  char                  data[size];}&& PERF_SAMPLE_RAW
	 *
	 *	{ u64                   nr;
	 *	  { u64	hw_idx; } && PERF_SAMPLE_BRANCH_HW_INDEX
	 *        { u64 from, to, flags } lbr[nr];
	 *      } && PERF_SAMPLE_BRANCH_STACK
	 *
	 * 	{ u64			abi; # enum perf_sample_regs_abi
	 * 	  u64			regs[weight(mask)]; } && PERF_SAMPLE_REGS_USER
	 *
	 * 	{ u64			size;
	 * 	  char			data[size];
	 * 	  u64			dyn_size; } && PERF_SAMPLE_STACK_USER
	 *
	 *	{ union perf_sample_weight
	 *	 {
	 *		u64		full; && PERF_SAMPLE_WEIGHT
	 *	#if defined(__LITTLE_ENDIAN_BITFIELD)
	 *		struct {
	 *			u32	var1_dw;
	 *			u16	var2_w;
	 *			u16	var3_w;
	 *		} && PERF_SAMPLE_WEIGHT_STRUCT
	 *	#elif defined(__BIG_ENDIAN_BITFIELD)
	 *		struct {
	 *			u16	var3_w;
	 *			u16	var2_w;
	 *			u32	var1_dw;
	 *		} && PERF_SAMPLE_WEIGHT_STRUCT
	 *	#endif
	 *	 }
	 *	}
	 *	{ u64			data_src; } && PERF_SAMPLE_DATA_SRC
	 *	{ u64			transaction; } && PERF_SAMPLE_TRANSACTION
	 *	{ u64			abi; # enum perf_sample_regs_abi
	 *	  u64			regs[weight(mask)]; } && PERF_SAMPLE_REGS_INTR
	 *	{ u64			phys_addr;} && PERF_SAMPLE_PHYS_ADDR
	 *	{ u64			size;
	 *	  char			data[size]; } && PERF_SAMPLE_AUX
	 *	{ u64			data_page_size;} && PERF_SAMPLE_DATA_PAGE_SIZE
	 *	{ u64			code_page_size;} && PERF_SAMPLE_CODE_PAGE_SIZE
	 * };
	 */
	PERF_RECORD_SAMPLE			= 9,

	/*
	 * The MMAP2 records are an augmented version of MMAP, they add
	 * maj, min, ino numbers to be used to uniquely identify each mapping
	 *
	 * struct {
	 *	struct perf_event_header	header;
	 *
	 *	u32				pid, tid;
	 *	u64				addr;
	 *	u64				len;
	 *	u64				pgoff;
	 *	union {
	 *		struct {
	 *			u32		maj;
	 *			u32		min;
	 *			u64		ino;
	 *			u64		ino_generation;
	 *		};
	 *		struct {
	 *			u8		build_id_size;
	 *			u8		__reserved_1;
	 *			u16		__reserved_2;
	 *			u8		build_id[20];
	 *		};
	 *	};
	 *	u32				prot, flags;
	 *	char				filename[];
	 * 	struct sample_id		sample_id;
	 * };
	 */
	PERF_RECORD_MMAP2			= 10,

	/*
	 * Records that new data landed in the AUX buffer part.
	 *
	 * struct {
	 * 	struct perf_event_header	header;
	 *
	 * 	u64				aux_offset;
	 * 	u64				aux_size;
	 *	u64				flags;
	 * 	struct sample_id		sample_id;
	 * };
	 */
	PERF_RECORD_AUX				= 11,

	/*
	 * Indicates that instruction trace has started
	 *
	 * struct {
	 *	struct perf_event_header	header;
	 *	u32				pid;
	 *	u32				tid;
	 *	struct sample_id		sample_id;
	 * };
	 */
	PERF_RECORD_ITRACE_START		= 12,

	/*
	 * Records the dropped/lost sample number.
	 *
	 * struct {
	 *	struct perf_event_header	header;
	 *
	 *	u64				lost;
	 *	struct sample_id		sample_id;
	 * };
	 */
	PERF_RECORD_LOST_SAMPLES		= 13,

	/*
	 * Records a context switch in or out (flagged by
	 * PERF_RECORD_MISC_SWITCH_OUT). See also
	 * PERF_RECORD_SWITCH_CPU_WIDE.
	 *
	 * struct {
	 *	struct perf_event_header	header;
	 *	struct sample_id		sample_id;
	 * };
	 */
	PERF_RECORD_SWITCH			= 14,

	/*
	 * CPU-wide version of PERF_RECORD_SWITCH with next_prev_pid and
	 * next_prev_tid that are the next (switching out) or previous
	 * (switching in) pid/tid.
	 *
	 * struct {
	 *	struct perf_event_header	header;
	 *	u32				next_prev_pid;
	 *	u32				next_prev_tid;
	 *	struct sample_id		sample_id;
	 * };
	 */
	PERF_RECORD_SWITCH_CPU_WIDE		= 15,

	/*
	 * struct {
	 *	struct perf_event_header	header;
	 *	u32				pid;
	 *	u32				tid;
	 *	u64				nr_namespaces;
	 *	{ u64				dev, inode; } [nr_namespaces];
	 *	struct sample_id		sample_id;
	 * };
	 */
	PERF_RECORD_NAMESPACES			= 16,

	/*
	 * Record ksymbol register/unregister events:
	 *
	 * struct {
	 *	struct perf_event_header	header;
	 *	u64				addr;
	 *	u32				len;
	 *	u16				ksym_type;
	 *	u16				flags;
	 *	char				name[];
	 *	struct sample_id		sample_id;
	 * };
	 */
	PERF_RECORD_KSYMBOL			= 17,

	/*
	 * Record bpf events:
	 *  enum perf_bpf_event_type {
	 *	PERF_BPF_EVENT_UNKNOWN		= 0,
	 *	PERF_BPF_EVENT_PROG_LOAD	= 1,
	 *	PERF_BPF_EVENT_PROG_UNLOAD	= 2,
	 *  };
	 *
	 * struct {
	 *	struct perf_event_header	header;
	 *	u16				type;
	 *	u16				flags;
	 *	u32				id;
	 *	u8				tag[BPF_TAG_SIZE];
	 *	struct sample_id		sample_id;
	 * };
	 */
	PERF_RECORD_BPF_EVENT			= 18,

	/*
	 * struct {
	 *	struct perf_event_header	header;
	 *	u64				id;
	 *	char				path[];
	 *	struct sample_id		sample_id;
	 * };
	 */
	PERF_RECORD_CGROUP			= 19,

	/*
	 * Records changes to kernel text i.e. self-modified code. 'old_len' is
	 * the number of old bytes, 'new_len' is the number of new bytes. Either
	 * 'old_len' or 'new_len' may be zero to indicate, for example, the
	 * addition or removal of a trampoline. 'bytes' contains the old bytes
	 * followed immediately by the new bytes.
	 *
	 * struct {
	 *	struct perf_event_header	header;
	 *	u64				addr;
	 *	u16				old_len;
	 *	u16				new_len;
	 *	u8				bytes[];
	 *	struct sample_id		sample_id;
	 * };
	 */
	PERF_RECORD_TEXT_POKE			= 20,

	/*
	 * Data written to the AUX area by hardware due to aux_output, may need
	 * to be matched to the event by an architecture-specific hardware ID.
	 * This records the hardware ID, but requires sample_id to provide the
	 * event ID. e.g. Intel PT uses this record to disambiguate PEBS-via-PT
	 * records from multiple events.
	 *
	 * struct {
	 *	struct perf_event_header	header;
	 *	u64				hw_id;
	 *	struct sample_id		sample_id;
	 * };
	 */
	PERF_RECORD_AUX_OUTPUT_HW_ID		= 21,

	PERF_RECORD_MAX,			/* non-ABI */
};

enum perf_record_ksymbol_type {
	PERF_RECORD_KSYMBOL_TYPE_UNKNOWN	= 0,
	PERF_RECORD_KSYMBOL_TYPE_BPF		= 1,
	/*
	 * Out of line code such as kprobe-replaced instructions or optimized
	 * kprobes or ftrace trampolines.
	 */
	PERF_RECORD_KSYMBOL_TYPE_OOL		= 2,
	PERF_RECORD_KSYMBOL_TYPE_MAX		/* non-ABI */
};

#define PERF_RECORD_KSYMBOL_FLAGS_UNREGISTER	(1 << 0)

enum perf_bpf_event_type {
	PERF_BPF_EVENT_UNKNOWN		= 0,
	PERF_BPF_EVENT_PROG_LOAD	= 1,
	PERF_BPF_EVENT_PROG_UNLOAD	= 2,
	PERF_BPF_EVENT_MAX,		/* non-ABI */
};

#define PERF_MAX_STACK_DEPTH		127
#define PERF_MAX_CONTEXTS_PER_STACK	  8

enum perf_callchain_context {
	PERF_CONTEXT_HV			= (__u64)-32,
	PERF_CONTEXT_KERNEL		= (__u64)-128,
	PERF_CONTEXT_USER		= (__u64)-512,

	PERF_CONTEXT_GUEST		= (__u64)-2048,
	PERF_CONTEXT_GUEST_KERNEL	= (__u64)-2176,
	PERF_CONTEXT_GUEST_USER		= (__u64)-2560,

	PERF_CONTEXT_MAX		= (__u64)-4095,
};

/**
 * PERF_RECORD_AUX::flags bits
 */
#define PERF_AUX_FLAG_TRUNCATED			0x01	/* record was truncated to fit */
#define PERF_AUX_FLAG_OVERWRITE			0x02	/* snapshot from overwrite mode */
#define PERF_AUX_FLAG_PARTIAL			0x04	/* record contains gaps */
#define PERF_AUX_FLAG_COLLISION			0x08	/* sample collided with another */
#define PERF_AUX_FLAG_PMU_FORMAT_TYPE_MASK	0xff00	/* PMU specific trace format type */

/* CoreSight PMU AUX buffer formats */
#define PERF_AUX_FLAG_CORESIGHT_FORMAT_CORESIGHT	0x0000 /* Default for backward compatibility */
#define PERF_AUX_FLAG_CORESIGHT_FORMAT_RAW		0x0100 /* Raw format of the source */

#define PERF_FLAG_FD_NO_GROUP		(1UL << 0)
#define PERF_FLAG_FD_OUTPUT		(1UL << 1)
#define PERF_FLAG_PID_CGROUP		(1UL << 2) /* pid=cgroup id, per-cpu mode only */
#define PERF_FLAG_FD_CLOEXEC		(1UL << 3) /* O_CLOEXEC */

#if defined(__LITTLE_ENDIAN_BITFIELD)
union perf_mem_data_src {
	__u64 val;
	struct {
		__u64   mem_op:5,	/* type of opcode */
			mem_lvl:14,	/* memory hierarchy level */
			mem_snoop:5,	/* snoop mode */
			mem_lock:2,	/* lock instr */
			mem_dtlb:7,	/* tlb access */
			mem_lvl_num:4,	/* memory hierarchy level number */
			mem_remote:1,   /* remote */
			mem_snoopx:2,	/* snoop mode, ext */
			mem_blk:3,	/* access blocked */
			mem_hops:3,	/* hop level */
			mem_rsvd:18;
	};
};
#elif defined(__BIG_ENDIAN_BITFIELD)
union perf_mem_data_src {
	__u64 val;
	struct {
		__u64	mem_rsvd:18,
			mem_hops:3,	/* hop level */
			mem_blk:3,	/* access blocked */
			mem_snoopx:2,	/* snoop mode, ext */
			mem_remote:1,   /* remote */
			mem_lvl_num:4,	/* memory hierarchy level number */
			mem_dtlb:7,	/* tlb access */
			mem_lock:2,	/* lock instr */
			mem_snoop:5,	/* snoop mode */
			mem_lvl:14,	/* memory hierarchy level */
			mem_op:5;	/* type of opcode */
	};
};
#else
#error "Unknown endianness"
#endif

/* type of opcode (load/store/prefetch,code) */
#define PERF_MEM_OP_NA		0x01 /* not available */
#define PERF_MEM_OP_LOAD	0x02 /* load instruction */
#define PERF_MEM_OP_STORE	0x04 /* store instruction */
#define PERF_MEM_OP_PFETCH	0x08 /* prefetch */
#define PERF_MEM_OP_EXEC	0x10 /* code (execution) */
#define PERF_MEM_OP_SHIFT	0

/*
 * PERF_MEM_LVL_* namespace being depricated to some extent in the
 * favour of newer composite PERF_MEM_{LVLNUM_,REMOTE_,SNOOPX_} fields.
 * Supporting this namespace inorder to not break defined ABIs.
 *
 * memory hierarchy (memory level, hit or miss)
 */
#define PERF_MEM_LVL_NA		0x01  /* not available */
#define PERF_MEM_LVL_HIT	0x02  /* hit level */
#define PERF_MEM_LVL_MISS	0x04  /* miss level  */
#define PERF_MEM_LVL_L1		0x08  /* L1 */
#define PERF_MEM_LVL_LFB	0x10  /* Line Fill Buffer */
#define PERF_MEM_LVL_L2		0x20  /* L2 */
#define PERF_MEM_LVL_L3		0x40  /* L3 */
#define PERF_MEM_LVL_LOC_RAM	0x80  /* Local DRAM */
#define PERF_MEM_LVL_REM_RAM1	0x100 /* Remote DRAM (1 hop) */
#define PERF_MEM_LVL_REM_RAM2	0x200 /* Remote DRAM (2 hops) */
#define PERF_MEM_LVL_REM_CCE1	0x400 /* Remote Cache (1 hop) */
#define PERF_MEM_LVL_REM_CCE2	0x800 /* Remote Cache (2 hops) */
#define PERF_MEM_LVL_IO		0x1000 /* I/O memory */
#define PERF_MEM_LVL_UNC	0x2000 /* Uncached memory */
#define PERF_MEM_LVL_SHIFT	5

#define PERF_MEM_REMOTE_REMOTE	0x01  /* Remote */
#define PERF_MEM_REMOTE_SHIFT	37

#define PERF_MEM_LVLNUM_L1	0x01 /* L1 */
#define PERF_MEM_LVLNUM_L2	0x02 /* L2 */
#define PERF_MEM_LVLNUM_L3	0x03 /* L3 */
#define PERF_MEM_LVLNUM_L4	0x04 /* L4 */
/* 5-0xa available */
#define PERF_MEM_LVLNUM_ANY_CACHE 0x0b /* Any cache */
#define PERF_MEM_LVLNUM_LFB	0x0c /* LFB */
#define PERF_MEM_LVLNUM_RAM	0x0d /* RAM */
#define PERF_MEM_LVLNUM_PMEM	0x0e /* PMEM */
#define PERF_MEM_LVLNUM_NA	0x0f /* N/A */

#define PERF_MEM_LVLNUM_SHIFT	33

/* snoop mode */
#define PERF_MEM_SNOOP_NA	0x01 /* not available */
#define PERF_MEM_SNOOP_NONE	0x02 /* no snoop */
#define PERF_MEM_SNOOP_HIT	0x04 /* snoop hit */
#define PERF_MEM_SNOOP_MISS	0x08 /* snoop miss */
#define PERF_MEM_SNOOP_HITM	0x10 /* snoop hit modified */
#define PERF_MEM_SNOOP_SHIFT	19

#define PERF_MEM_SNOOPX_FWD	0x01 /* forward */
/* 1 free */
#define PERF_MEM_SNOOPX_SHIFT  38

/* locked instruction */
#define PERF_MEM_LOCK_NA	0x01 /* not available */
#define PERF_MEM_LOCK_LOCKED	0x02 /* locked transaction */
#define PERF_MEM_LOCK_SHIFT	24

/* TLB access */
#define PERF_MEM_TLB_NA		0x01 /* not available */
#define PERF_MEM_TLB_HIT	0x02 /* hit level */
#define PERF_MEM_TLB_MISS	0x04 /* miss level */
#define PERF_MEM_TLB_L1		0x08 /* L1 */
#define PERF_MEM_TLB_L2		0x10 /* L2 */
#define PERF_MEM_TLB_WK		0x20 /* Hardware Walker*/
#define PERF_MEM_TLB_OS		0x40 /* OS fault handler */
#define PERF_MEM_TLB_SHIFT	26

/* Access blocked */
#define PERF_MEM_BLK_NA		0x01 /* not available */
#define PERF_MEM_BLK_DATA	0x02 /* data could not be forwarded */
#define PERF_MEM_BLK_ADDR	0x04 /* address conflict */
#define PERF_MEM_BLK_SHIFT	40

/* hop level */
#define PERF_MEM_HOPS_0		0x01 /* remote core, same node */
<<<<<<< HEAD
/* 2-7 available */
=======
#define PERF_MEM_HOPS_1		0x02 /* remote node, same socket */
#define PERF_MEM_HOPS_2		0x03 /* remote socket, same board */
#define PERF_MEM_HOPS_3		0x04 /* remote board */
/* 5-7 available */
>>>>>>> 754e0b0e
#define PERF_MEM_HOPS_SHIFT	43

#define PERF_MEM_S(a, s) \
	(((__u64)PERF_MEM_##a##_##s) << PERF_MEM_##a##_SHIFT)

/*
 * single taken branch record layout:
 *
 *      from: source instruction (may not always be a branch insn)
 *        to: branch target
 *   mispred: branch target was mispredicted
 * predicted: branch target was predicted
 *
 * support for mispred, predicted is optional. In case it
 * is not supported mispred = predicted = 0.
 *
 *     in_tx: running in a hardware transaction
 *     abort: aborting a hardware transaction
 *    cycles: cycles from last branch (or 0 if not supported)
 *      type: branch type
 */
struct perf_branch_entry {
	__u64	from;
	__u64	to;
	__u64	mispred:1,  /* target mispredicted */
		predicted:1,/* target predicted */
		in_tx:1,    /* in transaction */
		abort:1,    /* transaction abort */
		cycles:16,  /* cycle count to last branch */
		type:4,     /* branch type */
		reserved:40;
};

union perf_sample_weight {
	__u64		full;
#if defined(__LITTLE_ENDIAN_BITFIELD)
	struct {
		__u32	var1_dw;
		__u16	var2_w;
		__u16	var3_w;
	};
#elif defined(__BIG_ENDIAN_BITFIELD)
	struct {
		__u16	var3_w;
		__u16	var2_w;
		__u32	var1_dw;
	};
#else
#error "Unknown endianness"
#endif
};

#endif /* _UAPI_LINUX_PERF_EVENT_H */<|MERGE_RESOLUTION|>--- conflicted
+++ resolved
@@ -1334,14 +1334,10 @@
 
 /* hop level */
 #define PERF_MEM_HOPS_0		0x01 /* remote core, same node */
-<<<<<<< HEAD
-/* 2-7 available */
-=======
 #define PERF_MEM_HOPS_1		0x02 /* remote node, same socket */
 #define PERF_MEM_HOPS_2		0x03 /* remote socket, same board */
 #define PERF_MEM_HOPS_3		0x04 /* remote board */
 /* 5-7 available */
->>>>>>> 754e0b0e
 #define PERF_MEM_HOPS_SHIFT	43
 
 #define PERF_MEM_S(a, s) \
