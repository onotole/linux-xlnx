// SPDX-License-Identifier: GPL-2.0
/*
 * Copyright (C) 2005, Intec Automation Inc.
 * Copyright (C) 2014, Freescale Semiconductor, Inc.
 */

#include <linux/mtd/spi-nor.h>

#include "core.h"

#define SPINOR_OP_RD_ANY_REG			0x65	/* Read any register */
#define SPINOR_OP_WR_ANY_REG			0x71	/* Write any register */
#define SPINOR_REG_CYPRESS_CFR2V		0x00800003
#define SPINOR_REG_CYPRESS_CFR2V_MEMLAT_11_24	0xb
#define SPINOR_REG_CYPRESS_CFR3V		0x00800004
#define SPINOR_REG_CYPRESS_CFR3V_PGSZ		BIT(4) /* Page size. */
#define SPINOR_REG_CYPRESS_CFR5V		0x00800006
#define SPINOR_REG_CYPRESS_CFR5V_OCT_DTR_EN	0x3
#define SPINOR_REG_CYPRESS_CFR5V_OCT_DTR_DS	0
#define SPINOR_OP_CYPRESS_RD_FAST		0xee

/**
 * spi_nor_cypress_octal_dtr_enable() - Enable octal DTR on Cypress flashes.
 * @nor:		pointer to a 'struct spi_nor'
 * @enable:              whether to enable or disable Octal DTR
 *
 * This also sets the memory access latency cycles to 24 to allow the flash to
 * run at up to 200MHz.
 *
 * Return: 0 on success, -errno otherwise.
 */
static int spi_nor_cypress_octal_dtr_enable(struct spi_nor *nor, bool enable)
{
	struct spi_mem_op op;
	u8 *buf = nor->bouncebuf;
	int ret;

	if (enable) {
		/* Use 24 dummy cycles for memory array reads. */
		ret = spi_nor_write_enable(nor);
		if (ret)
			return ret;

		*buf = SPINOR_REG_CYPRESS_CFR2V_MEMLAT_11_24;
		op = (struct spi_mem_op)
			SPI_MEM_OP(SPI_MEM_OP_CMD(SPINOR_OP_WR_ANY_REG, 1),
				   SPI_MEM_OP_ADDR(3, SPINOR_REG_CYPRESS_CFR2V,
						   1),
				   SPI_MEM_OP_NO_DUMMY,
				   SPI_MEM_OP_DATA_OUT(1, buf, 1));

		ret = spi_mem_exec_op(nor->spimem, &op);
		if (ret)
			return ret;

		ret = spi_nor_wait_till_ready(nor);
		if (ret)
			return ret;

		nor->read_dummy = 24;
	}

	/* Set/unset the octal and DTR enable bits. */
	ret = spi_nor_write_enable(nor);
	if (ret)
		return ret;

	if (enable)
		*buf = SPINOR_REG_CYPRESS_CFR5V_OCT_DTR_EN;
	else
		*buf = SPINOR_REG_CYPRESS_CFR5V_OCT_DTR_DS;

	op = (struct spi_mem_op)
		SPI_MEM_OP(SPI_MEM_OP_CMD(SPINOR_OP_WR_ANY_REG, 1),
			   SPI_MEM_OP_ADDR(enable ? 3 : 4,
					   SPINOR_REG_CYPRESS_CFR5V,
					   1),
			   SPI_MEM_OP_NO_DUMMY,
			   SPI_MEM_OP_DATA_OUT(1, buf, 1));

	if (!enable)
		spi_nor_spimem_setup_op(nor, &op, SNOR_PROTO_8_8_8_DTR);

	ret = spi_mem_exec_op(nor->spimem, &op);
	if (ret)
		return ret;

	/* Read flash ID to make sure the switch was successful. */
	op = (struct spi_mem_op)
		SPI_MEM_OP(SPI_MEM_OP_CMD(SPINOR_OP_RDID, 1),
			   SPI_MEM_OP_ADDR(enable ? 4 : 0, 0, 1),
			   SPI_MEM_OP_DUMMY(enable ? 3 : 0, 1),
			   SPI_MEM_OP_DATA_IN(round_up(nor->info->id_len, 2),
					      buf, 1));

	if (enable)
		spi_nor_spimem_setup_op(nor, &op, SNOR_PROTO_8_8_8_DTR);

	ret = spi_mem_exec_op(nor->spimem, &op);
	if (ret)
		return ret;

	if (memcmp(buf, nor->info->id, nor->info->id_len))
		return -EINVAL;

	return 0;
}

static void s28hs512t_default_init(struct spi_nor *nor)
{
	nor->params->octal_dtr_enable = spi_nor_cypress_octal_dtr_enable;
	nor->params->writesize = 16;
}

static void s28hs512t_post_sfdp_fixup(struct spi_nor *nor)
{
	/*
	 * On older versions of the flash the xSPI Profile 1.0 table has the
	 * 8D-8D-8D Fast Read opcode as 0x00. But it actually should be 0xEE.
	 */
	if (nor->params->reads[SNOR_CMD_READ_8_8_8_DTR].opcode == 0)
		nor->params->reads[SNOR_CMD_READ_8_8_8_DTR].opcode =
			SPINOR_OP_CYPRESS_RD_FAST;

	/* This flash is also missing the 4-byte Page Program opcode bit. */
	spi_nor_set_pp_settings(&nor->params->page_programs[SNOR_CMD_PP],
				SPINOR_OP_PP_4B, SNOR_PROTO_1_1_1);
	/*
	 * Since xSPI Page Program opcode is backward compatible with
	 * Legacy SPI, use Legacy SPI opcode there as well.
	 */
	spi_nor_set_pp_settings(&nor->params->page_programs[SNOR_CMD_PP_8_8_8_DTR],
				SPINOR_OP_PP_4B, SNOR_PROTO_8_8_8_DTR);

	/*
	 * The xSPI Profile 1.0 table advertises the number of additional
	 * address bytes needed for Read Status Register command as 0 but the
	 * actual value for that is 4.
	 */
	nor->params->rdsr_addr_nbytes = 4;
}

static int s28hs512t_post_bfpt_fixup(struct spi_nor *nor,
				     const struct sfdp_parameter_header *bfpt_header,
				     const struct sfdp_bfpt *bfpt)
{
	/*
	 * The BFPT table advertises a 512B page size but the page size is
	 * actually configurable (with the default being 256B). Read from
	 * CFR3V[4] and set the correct size.
	 */
	struct spi_mem_op op =
		SPI_MEM_OP(SPI_MEM_OP_CMD(SPINOR_OP_RD_ANY_REG, 1),
			   SPI_MEM_OP_ADDR(3, SPINOR_REG_CYPRESS_CFR3V, 1),
			   SPI_MEM_OP_NO_DUMMY,
			   SPI_MEM_OP_DATA_IN(1, nor->bouncebuf, 1));
	int ret;

	ret = spi_mem_exec_op(nor->spimem, &op);
	if (ret)
		return ret;

	if (nor->bouncebuf[0] & SPINOR_REG_CYPRESS_CFR3V_PGSZ)
		nor->params->page_size = 512;
	else
		nor->params->page_size = 256;

	return 0;
}

static struct spi_nor_fixups s28hs512t_fixups = {
	.default_init = s28hs512t_default_init,
	.post_sfdp = s28hs512t_post_sfdp_fixup,
	.post_bfpt = s28hs512t_post_bfpt_fixup,
};

static int
s25fs_s_post_bfpt_fixups(struct spi_nor *nor,
			 const struct sfdp_parameter_header *bfpt_header,
			 const struct sfdp_bfpt *bfpt)
{
	/*
	 * The S25FS-S chip family reports 512-byte pages in BFPT but
	 * in reality the write buffer still wraps at the safe default
	 * of 256 bytes.  Overwrite the page size advertised by BFPT
	 * to get the writes working.
	 */
	nor->params->page_size = 256;

	return 0;
}

static struct spi_nor_fixups s25fs_s_fixups = {
	.post_bfpt = s25fs_s_post_bfpt_fixups,
};

static struct flash_info spansion_parts[] = {
	/* Spansion/Cypress -- single (large) sector size only, at least
	 * for the chips listed here (without boot sectors).
	 */
	{ "s25sl032p",  INFO(0x010215, 0x4d00,  64 * 1024,  64,
			     SPI_NOR_DUAL_READ | SPI_NOR_QUAD_READ) },
	{ "s25sl064p",  INFO(0x010216, 0x4d00,  64 * 1024, 128,
			     SPI_NOR_DUAL_READ | SPI_NOR_QUAD_READ) },
	{ "s25fl128s0", INFO6(0x012018, 0x4d0080, 256 * 1024, 64,
			      SPI_NOR_DUAL_READ | SPI_NOR_QUAD_READ |
			      USE_CLSR | SPI_NOR_HAS_LOCK) },
	{ "s25fl128s1", INFO6(0x012018, 0x4d0180, 64 * 1024, 256,
			      SPI_NOR_DUAL_READ | SPI_NOR_QUAD_READ |
			      USE_CLSR | SPI_NOR_HAS_LOCK) },
	{ "s25fl256s0", INFO6(0x010219, 0x4d0080, 256 * 1024, 128,
			      SPI_NOR_DUAL_READ | SPI_NOR_QUAD_READ |
			      USE_CLSR) },
	{ "s25fl256s1", INFO6(0x010219, 0x4d0180, 64 * 1024, 512,
			      SPI_NOR_DUAL_READ | SPI_NOR_QUAD_READ |
			      USE_CLSR) },
	{ "s25fl512s",  INFO6(0x010220, 0x4d0080, 256 * 1024, 256,
			      SPI_NOR_DUAL_READ | SPI_NOR_QUAD_READ |
			      SPI_NOR_HAS_LOCK | USE_CLSR) },
	{ "s25fs128s1", INFO6(0x012018, 0x4d0181, 64 * 1024, 256,
			      SPI_NOR_DUAL_READ | SPI_NOR_QUAD_READ | USE_CLSR)
	  .fixups = &s25fs_s_fixups, },
	{ "s25fs256s0", INFO6(0x010219, 0x4d0081, 256 * 1024, 128,
			      SPI_NOR_DUAL_READ | SPI_NOR_QUAD_READ |
			      USE_CLSR) },
	{ "s25fs256s1", INFO6(0x010219, 0x4d0181, 64 * 1024, 512,
			      SPI_NOR_DUAL_READ | SPI_NOR_QUAD_READ |
			      USE_CLSR) },
	{ "s25fs512s",  INFO6(0x010220, 0x4d0081, 256 * 1024, 256,
			      SPI_NOR_DUAL_READ | SPI_NOR_QUAD_READ | USE_CLSR)
	  .fixups = &s25fs_s_fixups, },
	{ "s25sl12800", INFO(0x012018, 0x0300, 256 * 1024,  64, 0) },
	{ "s25sl12801", INFO(0x012018, 0x0301,  64 * 1024, 256, 0) },
	{ "s25fl129p0", INFO(0x012018, 0x4d00, 256 * 1024,  64,
			     SPI_NOR_DUAL_READ | SPI_NOR_QUAD_READ |
			     USE_CLSR) },
	{ "s25fl129p1", INFO(0x012018, 0x4d01,  64 * 1024, 256,
			     SPI_NOR_DUAL_READ | SPI_NOR_QUAD_READ |
			     USE_CLSR) },
	{ "s25sl004a",  INFO(0x010212,      0,  64 * 1024,   8, 0) },
	{ "s25sl008a",  INFO(0x010213,      0,  64 * 1024,  16, 0) },
	{ "s25sl016a",  INFO(0x010214,      0,  64 * 1024,  32, 0) },
	{ "s25sl032a",  INFO(0x010215,      0,  64 * 1024,  64, 0) },
	{ "s25sl064a",  INFO(0x010216,      0,  64 * 1024, 128, 0) },
	{ "s25fl004k",  INFO(0xef4013,      0,  64 * 1024,   8,
			     SECT_4K | SPI_NOR_DUAL_READ | SPI_NOR_QUAD_READ) },
	{ "s25fl008k",  INFO(0xef4014,      0,  64 * 1024,  16,
			     SECT_4K | SPI_NOR_DUAL_READ | SPI_NOR_QUAD_READ) },
	{ "s25fl016k",  INFO(0xef4015,      0,  64 * 1024,  32,
			     SECT_4K | SPI_NOR_DUAL_READ | SPI_NOR_QUAD_READ) },
	{ "s25fl064k",  INFO(0xef4017,      0,  64 * 1024, 128,
			     SECT_4K | SPI_NOR_DUAL_READ | SPI_NOR_QUAD_READ) },
	{ "s25fl116k",  INFO(0x014015,      0,  64 * 1024,  32,
			     SECT_4K | SPI_NOR_DUAL_READ | SPI_NOR_QUAD_READ) },
	{ "s25fl132k",  INFO(0x014016,      0,  64 * 1024,  64, SECT_4K) },
	{ "s25fl164k",  INFO(0x014017,      0,  64 * 1024, 128, SECT_4K) },
	{ "s25fl204k",  INFO(0x014013,      0,  64 * 1024,   8,
			     SECT_4K | SPI_NOR_DUAL_READ) },
	{ "s25fl208k",  INFO(0x014014,      0,  64 * 1024,  16,
			     SECT_4K | SPI_NOR_DUAL_READ) },
	{ "s25fl064l",  INFO(0x016017,      0,  64 * 1024, 128,
			     SECT_4K | SPI_NOR_DUAL_READ | SPI_NOR_QUAD_READ |
			     SPI_NOR_4B_OPCODES) },
	{ "s25fl128l",  INFO(0x016018,      0,  64 * 1024, 256,
			     SECT_4K | SPI_NOR_DUAL_READ | SPI_NOR_QUAD_READ |
			     SPI_NOR_4B_OPCODES) },
	{ "s25fl256l",  INFO(0x016019,      0,  64 * 1024, 512,
			     SECT_4K | SPI_NOR_DUAL_READ | SPI_NOR_QUAD_READ |
			     SPI_NOR_4B_OPCODES) },
	{ "cy15x104q",  INFO6(0x042cc2, 0x7f7f7f, 512 * 1024, 1,
			      SPI_NOR_NO_ERASE) },
<<<<<<< HEAD
	{ "sst26wf016B", INFO(0xbf2651, 0, 64 * 1024, 32,
			SECT_4K | SST_GLOBAL_PROT_UNLK) },
=======
	{ "s28hs512t",   INFO(0x345b1a,      0, 256 * 1024, 256,
			     SECT_4K | SPI_NOR_OCTAL_DTR_READ |
			      SPI_NOR_OCTAL_DTR_PP)
	  .fixups = &s28hs512t_fixups,
	},
>>>>>>> 8bb7eca9
};

static void spansion_post_sfdp_fixups(struct spi_nor *nor)
{
	if (nor->params->size <= SZ_16M)
		return;

	nor->flags |= SNOR_F_4B_OPCODES;
	/* No small sector erase for 4-byte command set */
	nor->erase_opcode = SPINOR_OP_SE;
	nor->mtd.erasesize = nor->info->sector_size;
}

static const struct spi_nor_fixups spansion_fixups = {
	.post_sfdp = spansion_post_sfdp_fixups,
};

const struct spi_nor_manufacturer spi_nor_spansion = {
	.name = "spansion",
	.parts = spansion_parts,
	.nparts = ARRAY_SIZE(spansion_parts),
	.fixups = &spansion_fixups,
};<|MERGE_RESOLUTION|>--- conflicted
+++ resolved
@@ -269,16 +269,13 @@
 			     SPI_NOR_4B_OPCODES) },
 	{ "cy15x104q",  INFO6(0x042cc2, 0x7f7f7f, 512 * 1024, 1,
 			      SPI_NOR_NO_ERASE) },
-<<<<<<< HEAD
 	{ "sst26wf016B", INFO(0xbf2651, 0, 64 * 1024, 32,
 			SECT_4K | SST_GLOBAL_PROT_UNLK) },
-=======
 	{ "s28hs512t",   INFO(0x345b1a,      0, 256 * 1024, 256,
 			     SECT_4K | SPI_NOR_OCTAL_DTR_READ |
 			      SPI_NOR_OCTAL_DTR_PP)
 	  .fixups = &s28hs512t_fixups,
 	},
->>>>>>> 8bb7eca9
 };
 
 static void spansion_post_sfdp_fixups(struct spi_nor *nor)
