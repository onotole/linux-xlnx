// SPDX-License-Identifier: GPL-2.0
/*
 * Copyright (C) 2005, Intec Automation Inc.
 * Copyright (C) 2014, Freescale Semiconductor, Inc.
 */

#include <linux/mtd/spi-nor.h>

#include "core.h"

#define SPINOR_OP_MX_DTR_RD	0xee	/* Fast Read opcode in DTR mode */
#define SPINOR_OP_MX_RD_ANY_REG	0x71	/* Read volatile register */
#define SPINOR_OP_MX_WR_ANY_REG	0x72	/* Write volatile register */
#define SPINOR_REG_MX_CFR0V	0x00	/* For setting octal DTR mode */
#define SPINOR_MX_OCT_DTR	0x02	/* Enable Octal DTR. */
#define SPINOR_MX_EXSPI		0x00	/* Enable Extended SPI (default) */

static int spi_nor_macronix_octal_dtr_enable(struct spi_nor *nor, bool enable)
{
	struct spi_mem_op op;
	u8 *buf = nor->bouncebuf;
	int ret;

	ret = spi_nor_write_enable(nor);
	if (ret)
		return ret;

	if (enable)
		*buf = SPINOR_MX_OCT_DTR;
	else
		*buf = SPINOR_MX_EXSPI;

	op = (struct spi_mem_op)
		SPI_MEM_OP(SPI_MEM_OP_CMD(SPINOR_OP_MX_WR_ANY_REG, 1),
			   SPI_MEM_OP_ADDR(4, SPINOR_REG_MX_CFR0V, 1),
			   SPI_MEM_OP_NO_DUMMY,
			   SPI_MEM_OP_DATA_OUT(1, buf, 1));

	if (!enable)
		spi_nor_spimem_setup_op(nor, &op, SNOR_PROTO_8_8_8_DTR);

	ret = spi_mem_exec_op(nor->spimem, &op);
	if (ret)
		return ret;

	if (nor->isstacked &&
	    !(nor->spimem->spi->master->flags & SPI_MASTER_U_PAGE))
		return 0;

	/* Read flash ID to make sure the switch was successful. */
	op = (struct spi_mem_op)
		SPI_MEM_OP(SPI_MEM_OP_CMD(SPINOR_OP_RDID, 1),
			   SPI_MEM_OP_ADDR(enable ? 4 : 0, 0, enable ? 1 : 0),
			   SPI_MEM_OP_DUMMY(enable ? 4 : 0, 1),
			   SPI_MEM_OP_DATA_IN(round_up(nor->info->id_len, 2),
					      buf, 1));

	if (enable)
		spi_nor_spimem_setup_op(nor, &op, SNOR_PROTO_8_8_8_DTR);

	ret = spi_mem_exec_op(nor->spimem, &op);
	if (ret)
		return ret;

	if (enable) {
		if (memcmp(buf, nor->spimem->device_id, nor->info->id_len))
			return -EINVAL;
	} else {
		if (memcmp(buf, nor->info->id, nor->info->id_len))
			return -EINVAL;
	}

	return 0;
}

static int mx25um51345g_set_4byte(struct spi_nor *nor, bool enable)
{
	(void)enable;

	return 0;
}

static void mx25um51345g_default_init_fixups(struct spi_nor *nor)
{
	u8 id_byte1, id_byte2;
<<<<<<< HEAD
	u32 sector_size = nor->info->sector_size;
=======
>>>>>>> d82b0891

	nor->params->set_4byte_addr_mode = mx25um51345g_set_4byte;

	/*
	 * Macronix Read Id bytes are always output in STR mode. Since tuning
	 * is based on Read Id command, adjust the Read Id bytes that will
	 * match the Read Id output in DTR mode.
	 */
	id_byte1 = nor->spimem->device_id[1];
	id_byte2 = nor->spimem->device_id[2];
	nor->spimem->device_id[1] = nor->spimem->device_id[0];
	nor->spimem->device_id[2] = id_byte1;
	nor->spimem->device_id[3] = id_byte1;
	nor->spimem->device_id[4] = id_byte2;
	nor->spimem->device_id[5] = id_byte2;

<<<<<<< HEAD
	if (nor->isparallel)
		sector_size <<= 1;

	spi_nor_set_erase_type(&nor->params->erase_map.erase_type[1],
			       sector_size, SPINOR_OP_BE_4K_4B);
=======
	spi_nor_set_erase_type(&nor->params->erase_map.erase_type[1],
			       nor->info->sector_size, SPINOR_OP_BE_4K_4B);
>>>>>>> d82b0891
	nor->params->page_programs[SNOR_CMD_PP_8_8_8_DTR].opcode =
				SPINOR_OP_PP_4B;

	nor->params->octal_dtr_enable = spi_nor_macronix_octal_dtr_enable;
}

static void mx25um51345g_post_sfdp_fixup(struct spi_nor *nor)
{
	/* Set the Fast Read settings. */
	nor->params->hwcaps.mask |= SNOR_HWCAPS_READ_8_8_8_DTR;
	spi_nor_set_read_settings(&nor->params->reads[SNOR_CMD_READ_8_8_8_DTR],
				  0, 20, SPINOR_OP_MX_DTR_RD,
				  SNOR_PROTO_8_8_8_DTR);

	nor->cmd_ext_type = SPI_NOR_EXT_INVERT;
	nor->params->rdsr_dummy = 8;
	nor->params->rdsr_addr_nbytes = 0;

	/*
	 * The BFPT quad enable field is set to a reserved value so the quad
	 * enable function is ignored by spi_nor_parse_bfpt(). Make sure we
	 * disable it.
	 */
	nor->params->quad_enable = NULL;
}

static struct spi_nor_fixups mx25um51345g_fixups = {
	.default_init = mx25um51345g_default_init_fixups,
	.post_sfdp = mx25um51345g_post_sfdp_fixup,
};

static int
mx25l25635_post_bfpt_fixups(struct spi_nor *nor,
			    const struct sfdp_parameter_header *bfpt_header,
			    const struct sfdp_bfpt *bfpt)
{
	/*
	 * MX25L25635F supports 4B opcodes but MX25L25635E does not.
	 * Unfortunately, Macronix has re-used the same JEDEC ID for both
	 * variants which prevents us from defining a new entry in the parts
	 * table.
	 * We need a way to differentiate MX25L25635E and MX25L25635F, and it
	 * seems that the F version advertises support for Fast Read 4-4-4 in
	 * its BFPT table.
	 */
	if (bfpt->dwords[BFPT_DWORD(5)] & BFPT_DWORD5_FAST_READ_4_4_4)
		nor->flags |= SNOR_F_4B_OPCODES;

	return 0;
}

static const struct spi_nor_fixups mx25l25635_fixups = {
	.post_bfpt = mx25l25635_post_bfpt_fixups,
};

static const struct flash_info macronix_nor_parts[] = {
	/* Macronix */
	{ "mx25l512e",   INFO(0xc22010, 0, 64 * 1024,   1)
		NO_SFDP_FLAGS(SECT_4K) },
	{ "mx25l2005a",  INFO(0xc22012, 0, 64 * 1024,   4)
		NO_SFDP_FLAGS(SECT_4K) },
	{ "mx25l4005a",  INFO(0xc22013, 0, 64 * 1024,   8)
		NO_SFDP_FLAGS(SECT_4K) },
	{ "mx25l8005",   INFO(0xc22014, 0, 64 * 1024,  16) },
	{ "mx25l1606e",  INFO(0xc22015, 0, 64 * 1024,  32)
		NO_SFDP_FLAGS(SECT_4K) },
	{ "mx25l3205d",  INFO(0xc22016, 0, 64 * 1024,  64)
		NO_SFDP_FLAGS(SECT_4K) },
	{ "mx25l3255e",  INFO(0xc29e16, 0, 64 * 1024,  64)
		NO_SFDP_FLAGS(SECT_4K) },
	{ "mx25l6405d",  INFO(0xc22017, 0, 64 * 1024, 128)
		NO_SFDP_FLAGS(SECT_4K) },
	{ "mx25u2033e",  INFO(0xc22532, 0, 64 * 1024,   4)
		NO_SFDP_FLAGS(SECT_4K) },
	{ "mx25u3235f",	 INFO(0xc22536, 0, 64 * 1024,  64)
		NO_SFDP_FLAGS(SECT_4K | SPI_NOR_DUAL_READ |
			      SPI_NOR_QUAD_READ) },
	{ "mx25u4035",   INFO(0xc22533, 0, 64 * 1024,   8)
		NO_SFDP_FLAGS(SECT_4K) },
	{ "mx25u8035",   INFO(0xc22534, 0, 64 * 1024,  16)
		NO_SFDP_FLAGS(SECT_4K) },
	{ "mx25u6435f",  INFO(0xc22537, 0, 64 * 1024, 128)
		NO_SFDP_FLAGS(SECT_4K) },
	{ "mx25l12805d", INFO(0xc22018, 0, 64 * 1024, 256)
		FLAGS(SPI_NOR_HAS_LOCK | SPI_NOR_4BIT_BP)
		NO_SFDP_FLAGS(SECT_4K) },
	{ "mx25l12855e", INFO(0xc22618, 0, 64 * 1024, 256) },
	{ "mx25r1635f",  INFO(0xc22815, 0, 64 * 1024,  32)
		NO_SFDP_FLAGS(SECT_4K | SPI_NOR_DUAL_READ |
			      SPI_NOR_QUAD_READ) },
	{ "mx25r3235f",  INFO(0xc22816, 0, 64 * 1024,  64)
		NO_SFDP_FLAGS(SECT_4K | SPI_NOR_DUAL_READ |
			      SPI_NOR_QUAD_READ) },
	{ "mx25u12835f", INFO(0xc22538, 0, 64 * 1024, 256)
		NO_SFDP_FLAGS(SECT_4K | SPI_NOR_DUAL_READ |
			      SPI_NOR_QUAD_READ) },
	{ "mx25l25635e", INFO(0xc22019, 0, 64 * 1024, 512)
		NO_SFDP_FLAGS(SPI_NOR_DUAL_READ | SPI_NOR_QUAD_READ)
		.fixups = &mx25l25635_fixups },
<<<<<<< HEAD
	{ "mx25u25635f", INFO(0xc22539, 0, 64 * 1024, 512,
			      SECT_4K | SPI_NOR_4B_OPCODES) },
	{ "mx25u51245g", INFO(0xc2253a, 0, 64 * 1024, 1024,
			      SECT_4K | SPI_NOR_DUAL_READ |
			      SPI_NOR_QUAD_READ | SPI_NOR_4B_OPCODES) },
	{ "mx25v8035f",  INFO(0xc22314, 0, 64 * 1024,  16,
			      SECT_4K | SPI_NOR_DUAL_READ |
			      SPI_NOR_QUAD_READ) },
	{ "mx25l25655e", INFO(0xc22619, 0, 64 * 1024, 512, 0) },
	{ "mx66l51235f", INFO(0xc2201a, 0, 64 * 1024, 1024,
			      SPI_NOR_DUAL_READ | SPI_NOR_QUAD_READ |
			      SPI_NOR_4B_OPCODES) },
	{ "mx66u51235f", INFO(0xc2253a, 0, 64 * 1024, 1024,
			      SECT_4K | SPI_NOR_DUAL_READ |
			      SPI_NOR_QUAD_READ | SPI_NOR_4B_OPCODES) },
	{ "mx66l1g45g",  INFO(0xc2201b, 0, 64 * 1024, 2048,
			      SECT_4K | SPI_NOR_DUAL_READ |
			      SPI_NOR_QUAD_READ | SPI_NOR_HAS_LOCK |
			      SPI_NOR_4BIT_BP) },
	{ "mx66u1g45g",  INFO(0xc2253b, 0, 64 * 1024, 2048,
			SECT_4K | SPI_NOR_DUAL_READ | SPI_NOR_QUAD_READ |
			SPI_NOR_HAS_LOCK | SPI_NOR_4BIT_BP) },
	{ "mx66l1g55g",  INFO(0xc2261b, 0, 64 * 1024, 2048,
			      SPI_NOR_QUAD_READ) },
	{ "mx66l2g45g",	 INFO(0xc2201c, 0, 64 * 1024, 4096,
			      SECT_4K | SPI_NOR_DUAL_READ |
			      SPI_NOR_QUAD_READ | SPI_NOR_HAS_LOCK |
			      SPI_NOR_4BIT_BP) },
	{ "mx66u2g45g",	 INFO(0xc2253c, 0, 64 * 1024, 4096,
			      SECT_4K | SPI_NOR_DUAL_READ |
			      SPI_NOR_QUAD_READ | SPI_NOR_4B_OPCODES |
			      SPI_NOR_HAS_LOCK | SPI_NOR_4BIT_BP) },
	{ "mx25um51345g",  INFO(0xc2813a, 0, 4 * 1024, 16384,
				SECT_4K | SPI_NOR_OCTAL_READ |
				SPI_NOR_4B_OPCODES | SPI_NOR_OCTAL_DTR_READ |
				SPI_NOR_OCTAL_DTR_PP |
				SPI_NOR_IO_MODE_EN_VOLATILE)
=======
	{ "mx25u25635f", INFO(0xc22539, 0, 64 * 1024, 512)
		NO_SFDP_FLAGS(SECT_4K)
		FIXUP_FLAGS(SPI_NOR_4B_OPCODES) },
	{ "mx25u51245g", INFO(0xc2253a, 0, 64 * 1024, 1024)
		NO_SFDP_FLAGS(SECT_4K | SPI_NOR_DUAL_READ | SPI_NOR_QUAD_READ)
		FIXUP_FLAGS(SPI_NOR_4B_OPCODES) },
	{ "mx25v8035f",  INFO(0xc22314, 0, 64 * 1024,  16)
		NO_SFDP_FLAGS(SECT_4K | SPI_NOR_DUAL_READ |
			      SPI_NOR_QUAD_READ) },
	{ "mx25l25655e", INFO(0xc22619, 0, 64 * 1024, 512) },
	{ "mx66l51235f", INFO(0xc2201a, 0, 64 * 1024, 1024)
		NO_SFDP_FLAGS(SPI_NOR_DUAL_READ | SPI_NOR_QUAD_READ)
		FIXUP_FLAGS(SPI_NOR_4B_OPCODES) },
	{ "mx66u51235f", INFO(0xc2253a, 0, 64 * 1024, 1024)
		NO_SFDP_FLAGS(SECT_4K | SPI_NOR_DUAL_READ | SPI_NOR_QUAD_READ)
		FIXUP_FLAGS(SPI_NOR_4B_OPCODES) },
	{ "mx66l1g45g",  INFO(0xc2201b, 0, 64 * 1024, 2048)
		NO_SFDP_FLAGS(SECT_4K | SPI_NOR_DUAL_READ |
			      SPI_NOR_QUAD_READ)
		FLAGS(SPI_NOR_HAS_LOCK | SPI_NOR_4BIT_BP)},
	{ "mx66u1g45g",  INFO(0xc2253b, 0, 64 * 1024, 2048)
		FLAGS(SPI_NOR_HAS_LOCK | SPI_NOR_4BIT_BP)
		NO_SFDP_FLAGS(SECT_4K | SPI_NOR_DUAL_READ | SPI_NOR_QUAD_READ)
		FIXUP_FLAGS(SPI_NOR_4B_OPCODES) },
	{ "mx66l1g55g",  INFO(0xc2261b, 0, 64 * 1024, 2048)
		NO_SFDP_FLAGS(SPI_NOR_QUAD_READ) },
	{ "mx66l2g45g",	 INFO(0xc2201c, 0, 64 * 1024, 4096)
		FLAGS(SPI_NOR_HAS_LOCK | SPI_NOR_4BIT_BP)
		NO_SFDP_FLAGS(SECT_4K | SPI_NOR_DUAL_READ | SPI_NOR_QUAD_READ)
		FIXUP_FLAGS(SPI_NOR_4B_OPCODES) },
	{ "mx66u2g45g",	 INFO(0xc2253c, 0, 64 * 1024, 4096)
		FLAGS(SPI_NOR_HAS_LOCK | SPI_NOR_4BIT_BP)
		NO_SFDP_FLAGS(SECT_4K | SPI_NOR_DUAL_READ | SPI_NOR_QUAD_READ)
		FIXUP_FLAGS(SPI_NOR_4B_OPCODES) },
	{ "mx25um51345g",  INFO(0xc2813a, 0, 4 * 1024, 16384)
		NO_SFDP_FLAGS(SECT_4K | SPI_NOR_OCTAL_READ |
			   SPI_NOR_OCTAL_DTR_READ | SPI_NOR_OCTAL_DTR_PP)
		FIXUP_FLAGS(SPI_NOR_4B_OPCODES | SPI_NOR_IO_MODE_EN_VOLATILE)
>>>>>>> d82b0891
		.fixups = &mx25um51345g_fixups },
};

static void macronix_nor_default_init(struct spi_nor *nor)
{
	nor->params->quad_enable = spi_nor_sr1_bit6_quad_enable;
	nor->params->set_4byte_addr_mode = spi_nor_set_4byte_addr_mode;
}

static const struct spi_nor_fixups macronix_nor_fixups = {
	.default_init = macronix_nor_default_init,
};

const struct spi_nor_manufacturer spi_nor_macronix = {
	.name = "macronix",
	.parts = macronix_nor_parts,
	.nparts = ARRAY_SIZE(macronix_nor_parts),
	.fixups = &macronix_nor_fixups,
};<|MERGE_RESOLUTION|>--- conflicted
+++ resolved
@@ -83,10 +83,6 @@
 static void mx25um51345g_default_init_fixups(struct spi_nor *nor)
 {
 	u8 id_byte1, id_byte2;
-<<<<<<< HEAD
-	u32 sector_size = nor->info->sector_size;
-=======
->>>>>>> d82b0891
 
 	nor->params->set_4byte_addr_mode = mx25um51345g_set_4byte;
 
@@ -103,16 +99,8 @@
 	nor->spimem->device_id[4] = id_byte2;
 	nor->spimem->device_id[5] = id_byte2;
 
-<<<<<<< HEAD
-	if (nor->isparallel)
-		sector_size <<= 1;
-
-	spi_nor_set_erase_type(&nor->params->erase_map.erase_type[1],
-			       sector_size, SPINOR_OP_BE_4K_4B);
-=======
 	spi_nor_set_erase_type(&nor->params->erase_map.erase_type[1],
 			       nor->info->sector_size, SPINOR_OP_BE_4K_4B);
->>>>>>> d82b0891
 	nor->params->page_programs[SNOR_CMD_PP_8_8_8_DTR].opcode =
 				SPINOR_OP_PP_4B;
 
@@ -212,45 +200,6 @@
 	{ "mx25l25635e", INFO(0xc22019, 0, 64 * 1024, 512)
 		NO_SFDP_FLAGS(SPI_NOR_DUAL_READ | SPI_NOR_QUAD_READ)
 		.fixups = &mx25l25635_fixups },
-<<<<<<< HEAD
-	{ "mx25u25635f", INFO(0xc22539, 0, 64 * 1024, 512,
-			      SECT_4K | SPI_NOR_4B_OPCODES) },
-	{ "mx25u51245g", INFO(0xc2253a, 0, 64 * 1024, 1024,
-			      SECT_4K | SPI_NOR_DUAL_READ |
-			      SPI_NOR_QUAD_READ | SPI_NOR_4B_OPCODES) },
-	{ "mx25v8035f",  INFO(0xc22314, 0, 64 * 1024,  16,
-			      SECT_4K | SPI_NOR_DUAL_READ |
-			      SPI_NOR_QUAD_READ) },
-	{ "mx25l25655e", INFO(0xc22619, 0, 64 * 1024, 512, 0) },
-	{ "mx66l51235f", INFO(0xc2201a, 0, 64 * 1024, 1024,
-			      SPI_NOR_DUAL_READ | SPI_NOR_QUAD_READ |
-			      SPI_NOR_4B_OPCODES) },
-	{ "mx66u51235f", INFO(0xc2253a, 0, 64 * 1024, 1024,
-			      SECT_4K | SPI_NOR_DUAL_READ |
-			      SPI_NOR_QUAD_READ | SPI_NOR_4B_OPCODES) },
-	{ "mx66l1g45g",  INFO(0xc2201b, 0, 64 * 1024, 2048,
-			      SECT_4K | SPI_NOR_DUAL_READ |
-			      SPI_NOR_QUAD_READ | SPI_NOR_HAS_LOCK |
-			      SPI_NOR_4BIT_BP) },
-	{ "mx66u1g45g",  INFO(0xc2253b, 0, 64 * 1024, 2048,
-			SECT_4K | SPI_NOR_DUAL_READ | SPI_NOR_QUAD_READ |
-			SPI_NOR_HAS_LOCK | SPI_NOR_4BIT_BP) },
-	{ "mx66l1g55g",  INFO(0xc2261b, 0, 64 * 1024, 2048,
-			      SPI_NOR_QUAD_READ) },
-	{ "mx66l2g45g",	 INFO(0xc2201c, 0, 64 * 1024, 4096,
-			      SECT_4K | SPI_NOR_DUAL_READ |
-			      SPI_NOR_QUAD_READ | SPI_NOR_HAS_LOCK |
-			      SPI_NOR_4BIT_BP) },
-	{ "mx66u2g45g",	 INFO(0xc2253c, 0, 64 * 1024, 4096,
-			      SECT_4K | SPI_NOR_DUAL_READ |
-			      SPI_NOR_QUAD_READ | SPI_NOR_4B_OPCODES |
-			      SPI_NOR_HAS_LOCK | SPI_NOR_4BIT_BP) },
-	{ "mx25um51345g",  INFO(0xc2813a, 0, 4 * 1024, 16384,
-				SECT_4K | SPI_NOR_OCTAL_READ |
-				SPI_NOR_4B_OPCODES | SPI_NOR_OCTAL_DTR_READ |
-				SPI_NOR_OCTAL_DTR_PP |
-				SPI_NOR_IO_MODE_EN_VOLATILE)
-=======
 	{ "mx25u25635f", INFO(0xc22539, 0, 64 * 1024, 512)
 		NO_SFDP_FLAGS(SECT_4K)
 		FIXUP_FLAGS(SPI_NOR_4B_OPCODES) },
@@ -289,7 +238,6 @@
 		NO_SFDP_FLAGS(SECT_4K | SPI_NOR_OCTAL_READ |
 			   SPI_NOR_OCTAL_DTR_READ | SPI_NOR_OCTAL_DTR_PP)
 		FIXUP_FLAGS(SPI_NOR_4B_OPCODES | SPI_NOR_IO_MODE_EN_VOLATILE)
->>>>>>> d82b0891
 		.fixups = &mx25um51345g_fixups },
 };
 
