--- conflicted
+++ resolved
@@ -376,11 +376,8 @@
 {
 	struct intel_context *ce;
 
-<<<<<<< HEAD
-=======
 	INIT_LIST_HEAD(&engine->pinned_contexts_list);
 
->>>>>>> df0cc57e
 	engine->sched_engine = i915_sched_engine_create(ENGINE_MOCK);
 	if (!engine->sched_engine)
 		return -ENOMEM;
