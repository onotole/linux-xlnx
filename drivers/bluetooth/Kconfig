--- conflicted
+++ resolved
@@ -77,10 +77,7 @@
 config BT_HCIUART
 	tristate "HCI UART driver"
 	depends on SERIAL_DEV_BUS || !SERIAL_DEV_BUS
-<<<<<<< HEAD
-=======
 	depends on NVMEM || !NVMEM
->>>>>>> 661e50bc
 	depends on TTY
 	help
 	  Bluetooth HCI UART driver.
@@ -187,10 +184,7 @@
 	depends on BT_HCIUART
 	depends on BT_HCIUART_SERDEV
 	depends on (!ACPI || SERIAL_DEV_CTRL_TTYPORT)
-<<<<<<< HEAD
-=======
 	depends on GPIOLIB
->>>>>>> 661e50bc
 	select BT_HCIUART_H4
 	select BT_BCM
 	help
