--- conflicted
+++ resolved
@@ -485,12 +485,8 @@
 	status = macb_readl(bp, TSR);
 	macb_writel(bp, TSR, status);
 
-<<<<<<< HEAD
-	macb_writel(bp, ISR, MACB_BIT(TCOMP));
-=======
 	if (bp->caps & MACB_CAPS_ISR_CLEAR_ON_WRITE)
 		macb_writel(bp, ISR, MACB_BIT(TCOMP));
->>>>>>> 8bb495e3
 
 	netdev_vdbg(bp->dev, "macb_tx_interrupt status = 0x%03lx\n",
 		(unsigned long)status);
@@ -743,12 +739,8 @@
 			 * now.
 			 */
 			macb_writel(bp, IDR, MACB_RX_INT_FLAGS);
-<<<<<<< HEAD
-			macb_writel(bp, ISR, MACB_BIT(RCOMP));
-=======
 			if (bp->caps & MACB_CAPS_ISR_CLEAR_ON_WRITE)
 				macb_writel(bp, ISR, MACB_BIT(RCOMP));
->>>>>>> 8bb495e3
 
 			if (napi_schedule_prep(&bp->napi)) {
 				netdev_vdbg(bp->dev, "scheduling RX softirq\n");
