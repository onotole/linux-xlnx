--- conflicted
+++ resolved
@@ -977,11 +977,8 @@
 	depends on NET_ETHERNET && HAS_IOMEM
 	select MII
 	select PHYLIB
-<<<<<<< HEAD
-=======
 	select CRC32
 	select BITREVERSE
->>>>>>> 93cfb3c9
 	help
 	  Say Y here if you want to use the OpenCores 10/100 Mbps Ethernet MAC.
 
