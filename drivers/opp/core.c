// SPDX-License-Identifier: GPL-2.0-only
/*
 * Generic OPP Interface
 *
 * Copyright (C) 2009-2010 Texas Instruments Incorporated.
 *	Nishanth Menon
 *	Romit Dasgupta
 *	Kevin Hilman
 */

#define pr_fmt(fmt) KBUILD_MODNAME ": " fmt

#include <linux/clk.h>
#include <linux/errno.h>
#include <linux/err.h>
#include <linux/slab.h>
#include <linux/device.h>
#include <linux/export.h>
#include <linux/pm_domain.h>
#include <linux/regulator/consumer.h>

#include "opp.h"

/*
 * The root of the list of all opp-tables. All opp_table structures branch off
 * from here, with each opp_table containing the list of opps it supports in
 * various states of availability.
 */
LIST_HEAD(opp_tables);

/* OPP tables with uninitialized required OPPs */
LIST_HEAD(lazy_opp_tables);

/* Lock to allow exclusive modification to the device and opp lists */
DEFINE_MUTEX(opp_table_lock);
/* Flag indicating that opp_tables list is being updated at the moment */
static bool opp_tables_busy;

static bool _find_opp_dev(const struct device *dev, struct opp_table *opp_table)
{
	struct opp_device *opp_dev;
	bool found = false;

	mutex_lock(&opp_table->lock);
	list_for_each_entry(opp_dev, &opp_table->dev_list, node)
		if (opp_dev->dev == dev) {
			found = true;
			break;
		}

	mutex_unlock(&opp_table->lock);
	return found;
}

static struct opp_table *_find_opp_table_unlocked(struct device *dev)
{
	struct opp_table *opp_table;

	list_for_each_entry(opp_table, &opp_tables, node) {
		if (_find_opp_dev(dev, opp_table)) {
			_get_opp_table_kref(opp_table);
			return opp_table;
		}
	}

	return ERR_PTR(-ENODEV);
}

/**
 * _find_opp_table() - find opp_table struct using device pointer
 * @dev:	device pointer used to lookup OPP table
 *
 * Search OPP table for one containing matching device.
 *
 * Return: pointer to 'struct opp_table' if found, otherwise -ENODEV or
 * -EINVAL based on type of error.
 *
 * The callers must call dev_pm_opp_put_opp_table() after the table is used.
 */
struct opp_table *_find_opp_table(struct device *dev)
{
	struct opp_table *opp_table;

	if (IS_ERR_OR_NULL(dev)) {
		pr_err("%s: Invalid parameters\n", __func__);
		return ERR_PTR(-EINVAL);
	}

	mutex_lock(&opp_table_lock);
	opp_table = _find_opp_table_unlocked(dev);
	mutex_unlock(&opp_table_lock);

	return opp_table;
}

/**
 * dev_pm_opp_get_voltage() - Gets the voltage corresponding to an opp
 * @opp:	opp for which voltage has to be returned for
 *
 * Return: voltage in micro volt corresponding to the opp, else
 * return 0
 *
 * This is useful only for devices with single power supply.
 */
unsigned long dev_pm_opp_get_voltage(struct dev_pm_opp *opp)
{
	if (IS_ERR_OR_NULL(opp)) {
		pr_err("%s: Invalid parameters\n", __func__);
		return 0;
	}

	return opp->supplies[0].u_volt;
}
EXPORT_SYMBOL_GPL(dev_pm_opp_get_voltage);

/**
 * dev_pm_opp_get_freq() - Gets the frequency corresponding to an available opp
 * @opp:	opp for which frequency has to be returned for
 *
 * Return: frequency in hertz corresponding to the opp, else
 * return 0
 */
unsigned long dev_pm_opp_get_freq(struct dev_pm_opp *opp)
{
	if (IS_ERR_OR_NULL(opp)) {
		pr_err("%s: Invalid parameters\n", __func__);
		return 0;
	}

	return opp->rate;
}
EXPORT_SYMBOL_GPL(dev_pm_opp_get_freq);

/**
 * dev_pm_opp_get_level() - Gets the level corresponding to an available opp
 * @opp:	opp for which level value has to be returned for
 *
 * Return: level read from device tree corresponding to the opp, else
 * return 0.
 */
unsigned int dev_pm_opp_get_level(struct dev_pm_opp *opp)
{
	if (IS_ERR_OR_NULL(opp) || !opp->available) {
		pr_err("%s: Invalid parameters\n", __func__);
		return 0;
	}

	return opp->level;
}
EXPORT_SYMBOL_GPL(dev_pm_opp_get_level);

/**
 * dev_pm_opp_get_required_pstate() - Gets the required performance state
 *                                    corresponding to an available opp
 * @opp:	opp for which performance state has to be returned for
 * @index:	index of the required opp
 *
 * Return: performance state read from device tree corresponding to the
 * required opp, else return 0.
 */
unsigned int dev_pm_opp_get_required_pstate(struct dev_pm_opp *opp,
					    unsigned int index)
{
	if (IS_ERR_OR_NULL(opp) || !opp->available ||
	    index >= opp->opp_table->required_opp_count) {
		pr_err("%s: Invalid parameters\n", __func__);
		return 0;
	}

	/* required-opps not fully initialized yet */
	if (lazy_linking_pending(opp->opp_table))
		return 0;

	return opp->required_opps[index]->pstate;
}
EXPORT_SYMBOL_GPL(dev_pm_opp_get_required_pstate);

/**
 * dev_pm_opp_is_turbo() - Returns if opp is turbo OPP or not
 * @opp: opp for which turbo mode is being verified
 *
 * Turbo OPPs are not for normal use, and can be enabled (under certain
 * conditions) for short duration of times to finish high throughput work
 * quickly. Running on them for longer times may overheat the chip.
 *
 * Return: true if opp is turbo opp, else false.
 */
bool dev_pm_opp_is_turbo(struct dev_pm_opp *opp)
{
	if (IS_ERR_OR_NULL(opp) || !opp->available) {
		pr_err("%s: Invalid parameters\n", __func__);
		return false;
	}

	return opp->turbo;
}
EXPORT_SYMBOL_GPL(dev_pm_opp_is_turbo);

/**
 * dev_pm_opp_get_max_clock_latency() - Get max clock latency in nanoseconds
 * @dev:	device for which we do this operation
 *
 * Return: This function returns the max clock latency in nanoseconds.
 */
unsigned long dev_pm_opp_get_max_clock_latency(struct device *dev)
{
	struct opp_table *opp_table;
	unsigned long clock_latency_ns;

	opp_table = _find_opp_table(dev);
	if (IS_ERR(opp_table))
		return 0;

	clock_latency_ns = opp_table->clock_latency_ns_max;

	dev_pm_opp_put_opp_table(opp_table);

	return clock_latency_ns;
}
EXPORT_SYMBOL_GPL(dev_pm_opp_get_max_clock_latency);

/**
 * dev_pm_opp_get_max_volt_latency() - Get max voltage latency in nanoseconds
 * @dev: device for which we do this operation
 *
 * Return: This function returns the max voltage latency in nanoseconds.
 */
unsigned long dev_pm_opp_get_max_volt_latency(struct device *dev)
{
	struct opp_table *opp_table;
	struct dev_pm_opp *opp;
	struct regulator *reg;
	unsigned long latency_ns = 0;
	int ret, i, count;
	struct {
		unsigned long min;
		unsigned long max;
	} *uV;

	opp_table = _find_opp_table(dev);
	if (IS_ERR(opp_table))
		return 0;

	/* Regulator may not be required for the device */
	if (!opp_table->regulators)
		goto put_opp_table;

	count = opp_table->regulator_count;

	uV = kmalloc_array(count, sizeof(*uV), GFP_KERNEL);
	if (!uV)
		goto put_opp_table;

	mutex_lock(&opp_table->lock);

	for (i = 0; i < count; i++) {
		uV[i].min = ~0;
		uV[i].max = 0;

		list_for_each_entry(opp, &opp_table->opp_list, node) {
			if (!opp->available)
				continue;

			if (opp->supplies[i].u_volt_min < uV[i].min)
				uV[i].min = opp->supplies[i].u_volt_min;
			if (opp->supplies[i].u_volt_max > uV[i].max)
				uV[i].max = opp->supplies[i].u_volt_max;
		}
	}

	mutex_unlock(&opp_table->lock);

	/*
	 * The caller needs to ensure that opp_table (and hence the regulator)
	 * isn't freed, while we are executing this routine.
	 */
	for (i = 0; i < count; i++) {
		reg = opp_table->regulators[i];
		ret = regulator_set_voltage_time(reg, uV[i].min, uV[i].max);
		if (ret > 0)
			latency_ns += ret * 1000;
	}

	kfree(uV);
put_opp_table:
	dev_pm_opp_put_opp_table(opp_table);

	return latency_ns;
}
EXPORT_SYMBOL_GPL(dev_pm_opp_get_max_volt_latency);

/**
 * dev_pm_opp_get_max_transition_latency() - Get max transition latency in
 *					     nanoseconds
 * @dev: device for which we do this operation
 *
 * Return: This function returns the max transition latency, in nanoseconds, to
 * switch from one OPP to other.
 */
unsigned long dev_pm_opp_get_max_transition_latency(struct device *dev)
{
	return dev_pm_opp_get_max_volt_latency(dev) +
		dev_pm_opp_get_max_clock_latency(dev);
}
EXPORT_SYMBOL_GPL(dev_pm_opp_get_max_transition_latency);

/**
 * dev_pm_opp_get_suspend_opp_freq() - Get frequency of suspend opp in Hz
 * @dev:	device for which we do this operation
 *
 * Return: This function returns the frequency of the OPP marked as suspend_opp
 * if one is available, else returns 0;
 */
unsigned long dev_pm_opp_get_suspend_opp_freq(struct device *dev)
{
	struct opp_table *opp_table;
	unsigned long freq = 0;

	opp_table = _find_opp_table(dev);
	if (IS_ERR(opp_table))
		return 0;

	if (opp_table->suspend_opp && opp_table->suspend_opp->available)
		freq = dev_pm_opp_get_freq(opp_table->suspend_opp);

	dev_pm_opp_put_opp_table(opp_table);

	return freq;
}
EXPORT_SYMBOL_GPL(dev_pm_opp_get_suspend_opp_freq);

int _get_opp_count(struct opp_table *opp_table)
{
	struct dev_pm_opp *opp;
	int count = 0;

	mutex_lock(&opp_table->lock);

	list_for_each_entry(opp, &opp_table->opp_list, node) {
		if (opp->available)
			count++;
	}

	mutex_unlock(&opp_table->lock);

	return count;
}

/**
 * dev_pm_opp_get_opp_count() - Get number of opps available in the opp table
 * @dev:	device for which we do this operation
 *
 * Return: This function returns the number of available opps if there are any,
 * else returns 0 if none or the corresponding error value.
 */
int dev_pm_opp_get_opp_count(struct device *dev)
{
	struct opp_table *opp_table;
	int count;

	opp_table = _find_opp_table(dev);
	if (IS_ERR(opp_table)) {
		count = PTR_ERR(opp_table);
		dev_dbg(dev, "%s: OPP table not found (%d)\n",
			__func__, count);
		return count;
	}

	count = _get_opp_count(opp_table);
	dev_pm_opp_put_opp_table(opp_table);

	return count;
}
EXPORT_SYMBOL_GPL(dev_pm_opp_get_opp_count);

/**
 * dev_pm_opp_find_freq_exact() - search for an exact frequency
 * @dev:		device for which we do this operation
 * @freq:		frequency to search for
 * @available:		true/false - match for available opp
 *
 * Return: Searches for exact match in the opp table and returns pointer to the
 * matching opp if found, else returns ERR_PTR in case of error and should
 * be handled using IS_ERR. Error return values can be:
 * EINVAL:	for bad pointer
 * ERANGE:	no match found for search
 * ENODEV:	if device not found in list of registered devices
 *
 * Note: available is a modifier for the search. if available=true, then the
 * match is for exact matching frequency and is available in the stored OPP
 * table. if false, the match is for exact frequency which is not available.
 *
 * This provides a mechanism to enable an opp which is not available currently
 * or the opposite as well.
 *
 * The callers are required to call dev_pm_opp_put() for the returned OPP after
 * use.
 */
struct dev_pm_opp *dev_pm_opp_find_freq_exact(struct device *dev,
					      unsigned long freq,
					      bool available)
{
	struct opp_table *opp_table;
	struct dev_pm_opp *temp_opp, *opp = ERR_PTR(-ERANGE);

	opp_table = _find_opp_table(dev);
	if (IS_ERR(opp_table)) {
		int r = PTR_ERR(opp_table);

		dev_err(dev, "%s: OPP table not found (%d)\n", __func__, r);
		return ERR_PTR(r);
	}

	mutex_lock(&opp_table->lock);

	list_for_each_entry(temp_opp, &opp_table->opp_list, node) {
		if (temp_opp->available == available &&
				temp_opp->rate == freq) {
			opp = temp_opp;

			/* Increment the reference count of OPP */
			dev_pm_opp_get(opp);
			break;
		}
	}

	mutex_unlock(&opp_table->lock);
	dev_pm_opp_put_opp_table(opp_table);

	return opp;
}
EXPORT_SYMBOL_GPL(dev_pm_opp_find_freq_exact);

/**
 * dev_pm_opp_find_level_exact() - search for an exact level
 * @dev:		device for which we do this operation
 * @level:		level to search for
 *
 * Return: Searches for exact match in the opp table and returns pointer to the
 * matching opp if found, else returns ERR_PTR in case of error and should
 * be handled using IS_ERR. Error return values can be:
 * EINVAL:	for bad pointer
 * ERANGE:	no match found for search
 * ENODEV:	if device not found in list of registered devices
 *
 * The callers are required to call dev_pm_opp_put() for the returned OPP after
 * use.
 */
struct dev_pm_opp *dev_pm_opp_find_level_exact(struct device *dev,
					       unsigned int level)
{
	struct opp_table *opp_table;
	struct dev_pm_opp *temp_opp, *opp = ERR_PTR(-ERANGE);

	opp_table = _find_opp_table(dev);
	if (IS_ERR(opp_table)) {
		int r = PTR_ERR(opp_table);

		dev_err(dev, "%s: OPP table not found (%d)\n", __func__, r);
		return ERR_PTR(r);
	}

	mutex_lock(&opp_table->lock);

	list_for_each_entry(temp_opp, &opp_table->opp_list, node) {
		if (temp_opp->level == level) {
			opp = temp_opp;

			/* Increment the reference count of OPP */
			dev_pm_opp_get(opp);
			break;
		}
	}

	mutex_unlock(&opp_table->lock);
	dev_pm_opp_put_opp_table(opp_table);

	return opp;
}
EXPORT_SYMBOL_GPL(dev_pm_opp_find_level_exact);

/**
 * dev_pm_opp_find_level_ceil() - search for an rounded up level
 * @dev:		device for which we do this operation
 * @level:		level to search for
 *
 * Return: Searches for rounded up match in the opp table and returns pointer
 * to the  matching opp if found, else returns ERR_PTR in case of error and
 * should be handled using IS_ERR. Error return values can be:
 * EINVAL:	for bad pointer
 * ERANGE:	no match found for search
 * ENODEV:	if device not found in list of registered devices
 *
 * The callers are required to call dev_pm_opp_put() for the returned OPP after
 * use.
 */
struct dev_pm_opp *dev_pm_opp_find_level_ceil(struct device *dev,
					      unsigned int *level)
{
	struct opp_table *opp_table;
	struct dev_pm_opp *temp_opp, *opp = ERR_PTR(-ERANGE);

	opp_table = _find_opp_table(dev);
	if (IS_ERR(opp_table)) {
		int r = PTR_ERR(opp_table);

		dev_err(dev, "%s: OPP table not found (%d)\n", __func__, r);
		return ERR_PTR(r);
	}

	mutex_lock(&opp_table->lock);

	list_for_each_entry(temp_opp, &opp_table->opp_list, node) {
		if (temp_opp->available && temp_opp->level >= *level) {
			opp = temp_opp;
			*level = opp->level;

			/* Increment the reference count of OPP */
			dev_pm_opp_get(opp);
			break;
		}
	}

	mutex_unlock(&opp_table->lock);
	dev_pm_opp_put_opp_table(opp_table);

	return opp;
}
EXPORT_SYMBOL_GPL(dev_pm_opp_find_level_ceil);

static noinline struct dev_pm_opp *_find_freq_ceil(struct opp_table *opp_table,
						   unsigned long *freq)
{
	struct dev_pm_opp *temp_opp, *opp = ERR_PTR(-ERANGE);

	mutex_lock(&opp_table->lock);

	list_for_each_entry(temp_opp, &opp_table->opp_list, node) {
		if (temp_opp->available && temp_opp->rate >= *freq) {
			opp = temp_opp;
			*freq = opp->rate;

			/* Increment the reference count of OPP */
			dev_pm_opp_get(opp);
			break;
		}
	}

	mutex_unlock(&opp_table->lock);

	return opp;
}

/**
 * dev_pm_opp_find_freq_ceil() - Search for an rounded ceil freq
 * @dev:	device for which we do this operation
 * @freq:	Start frequency
 *
 * Search for the matching ceil *available* OPP from a starting freq
 * for a device.
 *
 * Return: matching *opp and refreshes *freq accordingly, else returns
 * ERR_PTR in case of error and should be handled using IS_ERR. Error return
 * values can be:
 * EINVAL:	for bad pointer
 * ERANGE:	no match found for search
 * ENODEV:	if device not found in list of registered devices
 *
 * The callers are required to call dev_pm_opp_put() for the returned OPP after
 * use.
 */
struct dev_pm_opp *dev_pm_opp_find_freq_ceil(struct device *dev,
					     unsigned long *freq)
{
	struct opp_table *opp_table;
	struct dev_pm_opp *opp;

	if (!dev || !freq) {
		dev_err(dev, "%s: Invalid argument freq=%p\n", __func__, freq);
		return ERR_PTR(-EINVAL);
	}

	opp_table = _find_opp_table(dev);
	if (IS_ERR(opp_table))
		return ERR_CAST(opp_table);

	opp = _find_freq_ceil(opp_table, freq);

	dev_pm_opp_put_opp_table(opp_table);

	return opp;
}
EXPORT_SYMBOL_GPL(dev_pm_opp_find_freq_ceil);

/**
 * dev_pm_opp_find_freq_floor() - Search for a rounded floor freq
 * @dev:	device for which we do this operation
 * @freq:	Start frequency
 *
 * Search for the matching floor *available* OPP from a starting freq
 * for a device.
 *
 * Return: matching *opp and refreshes *freq accordingly, else returns
 * ERR_PTR in case of error and should be handled using IS_ERR. Error return
 * values can be:
 * EINVAL:	for bad pointer
 * ERANGE:	no match found for search
 * ENODEV:	if device not found in list of registered devices
 *
 * The callers are required to call dev_pm_opp_put() for the returned OPP after
 * use.
 */
struct dev_pm_opp *dev_pm_opp_find_freq_floor(struct device *dev,
					      unsigned long *freq)
{
	struct opp_table *opp_table;
	struct dev_pm_opp *temp_opp, *opp = ERR_PTR(-ERANGE);

	if (!dev || !freq) {
		dev_err(dev, "%s: Invalid argument freq=%p\n", __func__, freq);
		return ERR_PTR(-EINVAL);
	}

	opp_table = _find_opp_table(dev);
	if (IS_ERR(opp_table))
		return ERR_CAST(opp_table);

	mutex_lock(&opp_table->lock);

	list_for_each_entry(temp_opp, &opp_table->opp_list, node) {
		if (temp_opp->available) {
			/* go to the next node, before choosing prev */
			if (temp_opp->rate > *freq)
				break;
			else
				opp = temp_opp;
		}
	}

	/* Increment the reference count of OPP */
	if (!IS_ERR(opp))
		dev_pm_opp_get(opp);
	mutex_unlock(&opp_table->lock);
	dev_pm_opp_put_opp_table(opp_table);

	if (!IS_ERR(opp))
		*freq = opp->rate;

	return opp;
}
EXPORT_SYMBOL_GPL(dev_pm_opp_find_freq_floor);

/**
 * dev_pm_opp_find_freq_ceil_by_volt() - Find OPP with highest frequency for
 *					 target voltage.
 * @dev:	Device for which we do this operation.
 * @u_volt:	Target voltage.
 *
 * Search for OPP with highest (ceil) frequency and has voltage <= u_volt.
 *
 * Return: matching *opp, else returns ERR_PTR in case of error which should be
 * handled using IS_ERR.
 *
 * Error return values can be:
 * EINVAL:	bad parameters
 *
 * The callers are required to call dev_pm_opp_put() for the returned OPP after
 * use.
 */
struct dev_pm_opp *dev_pm_opp_find_freq_ceil_by_volt(struct device *dev,
						     unsigned long u_volt)
{
	struct opp_table *opp_table;
	struct dev_pm_opp *temp_opp, *opp = ERR_PTR(-ERANGE);

	if (!dev || !u_volt) {
		dev_err(dev, "%s: Invalid argument volt=%lu\n", __func__,
			u_volt);
		return ERR_PTR(-EINVAL);
	}

	opp_table = _find_opp_table(dev);
	if (IS_ERR(opp_table))
		return ERR_CAST(opp_table);

	mutex_lock(&opp_table->lock);

	list_for_each_entry(temp_opp, &opp_table->opp_list, node) {
		if (temp_opp->available) {
			if (temp_opp->supplies[0].u_volt > u_volt)
				break;
			opp = temp_opp;
		}
	}

	/* Increment the reference count of OPP */
	if (!IS_ERR(opp))
		dev_pm_opp_get(opp);

	mutex_unlock(&opp_table->lock);
	dev_pm_opp_put_opp_table(opp_table);

	return opp;
}
EXPORT_SYMBOL_GPL(dev_pm_opp_find_freq_ceil_by_volt);

static int _set_opp_voltage(struct device *dev, struct regulator *reg,
			    struct dev_pm_opp_supply *supply)
{
	int ret;

	/* Regulator not available for device */
	if (IS_ERR(reg)) {
		dev_dbg(dev, "%s: regulator not available: %ld\n", __func__,
			PTR_ERR(reg));
		return 0;
	}

	dev_dbg(dev, "%s: voltages (mV): %lu %lu %lu\n", __func__,
		supply->u_volt_min, supply->u_volt, supply->u_volt_max);

	ret = regulator_set_voltage_triplet(reg, supply->u_volt_min,
					    supply->u_volt, supply->u_volt_max);
	if (ret)
		dev_err(dev, "%s: failed to set voltage (%lu %lu %lu mV): %d\n",
			__func__, supply->u_volt_min, supply->u_volt,
			supply->u_volt_max, ret);

	return ret;
}

static inline int _generic_set_opp_clk_only(struct device *dev, struct clk *clk,
					    unsigned long freq)
{
	int ret;

	/* We may reach here for devices which don't change frequency */
	if (IS_ERR(clk))
		return 0;

	ret = clk_set_rate(clk, freq);
	if (ret) {
		dev_err(dev, "%s: failed to set clock rate: %d\n", __func__,
			ret);
	}

	return ret;
}

static int _generic_set_opp_regulator(struct opp_table *opp_table,
				      struct device *dev,
				      struct dev_pm_opp *opp,
				      unsigned long freq,
				      int scaling_down)
{
	struct regulator *reg = opp_table->regulators[0];
	struct dev_pm_opp *old_opp = opp_table->current_opp;
	int ret;

	/* This function only supports single regulator per device */
	if (WARN_ON(opp_table->regulator_count > 1)) {
		dev_err(dev, "multiple regulators are not supported\n");
		return -EINVAL;
	}

	/* Scaling up? Scale voltage before frequency */
	if (!scaling_down) {
		ret = _set_opp_voltage(dev, reg, opp->supplies);
		if (ret)
			goto restore_voltage;
	}

	/* Change frequency */
	ret = _generic_set_opp_clk_only(dev, opp_table->clk, freq);
	if (ret)
		goto restore_voltage;

	/* Scaling down? Scale voltage after frequency */
	if (scaling_down) {
		ret = _set_opp_voltage(dev, reg, opp->supplies);
		if (ret)
			goto restore_freq;
	}

	/*
	 * Enable the regulator after setting its voltages, otherwise it breaks
	 * some boot-enabled regulators.
	 */
	if (unlikely(!opp_table->enabled)) {
		ret = regulator_enable(reg);
		if (ret < 0)
			dev_warn(dev, "Failed to enable regulator: %d", ret);
	}

	return 0;

restore_freq:
	if (_generic_set_opp_clk_only(dev, opp_table->clk, old_opp->rate))
		dev_err(dev, "%s: failed to restore old-freq (%lu Hz)\n",
			__func__, old_opp->rate);
restore_voltage:
	/* This shouldn't harm even if the voltages weren't updated earlier */
	_set_opp_voltage(dev, reg, old_opp->supplies);

	return ret;
}

static int _set_opp_bw(const struct opp_table *opp_table,
		       struct dev_pm_opp *opp, struct device *dev)
{
	u32 avg, peak;
	int i, ret;

	if (!opp_table->paths)
		return 0;

	for (i = 0; i < opp_table->path_count; i++) {
		if (!opp) {
			avg = 0;
			peak = 0;
		} else {
			avg = opp->bandwidth[i].avg;
			peak = opp->bandwidth[i].peak;
		}
		ret = icc_set_bw(opp_table->paths[i], avg, peak);
		if (ret) {
			dev_err(dev, "Failed to %s bandwidth[%d]: %d\n",
				opp ? "set" : "remove", i, ret);
			return ret;
		}
	}

	return 0;
}

static int _set_opp_custom(const struct opp_table *opp_table,
			   struct device *dev, struct dev_pm_opp *opp,
			   unsigned long freq)
{
	struct dev_pm_set_opp_data *data = opp_table->set_opp_data;
	struct dev_pm_opp *old_opp = opp_table->current_opp;
	int size;

	/*
	 * We support this only if dev_pm_opp_set_regulators() was called
	 * earlier.
	 */
	if (opp_table->sod_supplies) {
		size = sizeof(*old_opp->supplies) * opp_table->regulator_count;
		memcpy(data->old_opp.supplies, old_opp->supplies, size);
		memcpy(data->new_opp.supplies, opp->supplies, size);
		data->regulator_count = opp_table->regulator_count;
	} else {
		data->regulator_count = 0;
	}

	data->regulators = opp_table->regulators;
	data->clk = opp_table->clk;
	data->dev = dev;
	data->old_opp.rate = old_opp->rate;
	data->new_opp.rate = freq;

	return opp_table->set_opp(data);
}

static int _set_required_opp(struct device *dev, struct device *pd_dev,
			     struct dev_pm_opp *opp, int i)
{
	unsigned int pstate = likely(opp) ? opp->required_opps[i]->pstate : 0;
	int ret;

	if (!pd_dev)
		return 0;

	ret = dev_pm_genpd_set_performance_state(pd_dev, pstate);
	if (ret) {
		dev_err(dev, "Failed to set performance rate of %s: %d (%d)\n",
			dev_name(pd_dev), pstate, ret);
	}

	return ret;
}

/* This is only called for PM domain for now */
static int _set_required_opps(struct device *dev,
			      struct opp_table *opp_table,
			      struct dev_pm_opp *opp, bool up)
{
	struct opp_table **required_opp_tables = opp_table->required_opp_tables;
	struct device **genpd_virt_devs = opp_table->genpd_virt_devs;
	int i, ret = 0;

	if (!required_opp_tables)
		return 0;

	/* required-opps not fully initialized yet */
	if (lazy_linking_pending(opp_table))
		return -EBUSY;

	/*
	 * We only support genpd's OPPs in the "required-opps" for now, as we
	 * don't know much about other use cases. Error out if the required OPP
	 * doesn't belong to a genpd.
	 */
	if (unlikely(!required_opp_tables[0]->is_genpd)) {
		dev_err(dev, "required-opps don't belong to a genpd\n");
		return -ENOENT;
	}

	/* Single genpd case */
	if (!genpd_virt_devs)
		return _set_required_opp(dev, dev, opp, 0);

	/* Multiple genpd case */

	/*
	 * Acquire genpd_virt_dev_lock to make sure we don't use a genpd_dev
	 * after it is freed from another thread.
	 */
	mutex_lock(&opp_table->genpd_virt_dev_lock);

	/* Scaling up? Set required OPPs in normal order, else reverse */
	if (up) {
		for (i = 0; i < opp_table->required_opp_count; i++) {
			ret = _set_required_opp(dev, genpd_virt_devs[i], opp, i);
			if (ret)
				break;
		}
	} else {
		for (i = opp_table->required_opp_count - 1; i >= 0; i--) {
			ret = _set_required_opp(dev, genpd_virt_devs[i], opp, i);
			if (ret)
				break;
		}
	}

	mutex_unlock(&opp_table->genpd_virt_dev_lock);

	return ret;
}

static void _find_current_opp(struct device *dev, struct opp_table *opp_table)
{
	struct dev_pm_opp *opp = ERR_PTR(-ENODEV);
	unsigned long freq;

	if (!IS_ERR(opp_table->clk)) {
		freq = clk_get_rate(opp_table->clk);
		opp = _find_freq_ceil(opp_table, &freq);
	}

	/*
	 * Unable to find the current OPP ? Pick the first from the list since
	 * it is in ascending order, otherwise rest of the code will need to
	 * make special checks to validate current_opp.
	 */
	if (IS_ERR(opp)) {
		mutex_lock(&opp_table->lock);
		opp = list_first_entry(&opp_table->opp_list, struct dev_pm_opp, node);
		dev_pm_opp_get(opp);
		mutex_unlock(&opp_table->lock);
	}

	opp_table->current_opp = opp;
}

static int _disable_opp_table(struct device *dev, struct opp_table *opp_table)
{
	int ret;

	if (!opp_table->enabled)
		return 0;

	/*
	 * Some drivers need to support cases where some platforms may
	 * have OPP table for the device, while others don't and
	 * opp_set_rate() just needs to behave like clk_set_rate().
	 */
	if (!_get_opp_count(opp_table))
		return 0;

	ret = _set_opp_bw(opp_table, NULL, dev);
	if (ret)
		return ret;

	if (opp_table->regulators)
		regulator_disable(opp_table->regulators[0]);

	ret = _set_required_opps(dev, opp_table, NULL, false);

	opp_table->enabled = false;
	return ret;
}

static int _set_opp(struct device *dev, struct opp_table *opp_table,
		    struct dev_pm_opp *opp, unsigned long freq)
{
	struct dev_pm_opp *old_opp;
	int scaling_down, ret;

	if (unlikely(!opp))
		return _disable_opp_table(dev, opp_table);

	/* Find the currently set OPP if we don't know already */
	if (unlikely(!opp_table->current_opp))
		_find_current_opp(dev, opp_table);

	old_opp = opp_table->current_opp;

	/* Return early if nothing to do */
	if (old_opp == opp && opp_table->current_rate == freq &&
	    opp_table->enabled) {
		dev_dbg(dev, "%s: OPPs are same, nothing to do\n", __func__);
		return 0;
	}

	dev_dbg(dev, "%s: switching OPP: Freq %lu -> %lu Hz, Level %u -> %u, Bw %u -> %u\n",
		__func__, opp_table->current_rate, freq, old_opp->level,
		opp->level, old_opp->bandwidth ? old_opp->bandwidth[0].peak : 0,
		opp->bandwidth ? opp->bandwidth[0].peak : 0);

	scaling_down = _opp_compare_key(old_opp, opp);
	if (scaling_down == -1)
		scaling_down = 0;

	/* Scaling up? Configure required OPPs before frequency */
	if (!scaling_down) {
		ret = _set_required_opps(dev, opp_table, opp, true);
		if (ret) {
			dev_err(dev, "Failed to set required opps: %d\n", ret);
			return ret;
		}

		ret = _set_opp_bw(opp_table, opp, dev);
		if (ret) {
			dev_err(dev, "Failed to set bw: %d\n", ret);
			return ret;
		}
	}

	if (opp_table->set_opp) {
		ret = _set_opp_custom(opp_table, dev, opp, freq);
	} else if (opp_table->regulators) {
		ret = _generic_set_opp_regulator(opp_table, dev, opp, freq,
						 scaling_down);
	} else {
		/* Only frequency scaling */
		ret = _generic_set_opp_clk_only(dev, opp_table->clk, freq);
	}

	if (ret)
		return ret;

	/* Scaling down? Configure required OPPs after frequency */
	if (scaling_down) {
		ret = _set_opp_bw(opp_table, opp, dev);
		if (ret) {
			dev_err(dev, "Failed to set bw: %d\n", ret);
			return ret;
		}

		ret = _set_required_opps(dev, opp_table, opp, false);
		if (ret) {
			dev_err(dev, "Failed to set required opps: %d\n", ret);
			return ret;
		}
	}

	opp_table->enabled = true;
	dev_pm_opp_put(old_opp);

	/* Make sure current_opp doesn't get freed */
	dev_pm_opp_get(opp);
	opp_table->current_opp = opp;
	opp_table->current_rate = freq;

	return ret;
}

/**
 * dev_pm_opp_set_rate() - Configure new OPP based on frequency
 * @dev:	 device for which we do this operation
 * @target_freq: frequency to achieve
 *
 * This configures the power-supplies to the levels specified by the OPP
 * corresponding to the target_freq, and programs the clock to a value <=
 * target_freq, as rounded by clk_round_rate(). Device wanting to run at fmax
 * provided by the opp, should have already rounded to the target OPP's
 * frequency.
 */
int dev_pm_opp_set_rate(struct device *dev, unsigned long target_freq)
{
	struct opp_table *opp_table;
	unsigned long freq = 0, temp_freq;
	struct dev_pm_opp *opp = NULL;
	int ret;

	opp_table = _find_opp_table(dev);
	if (IS_ERR(opp_table)) {
		dev_err(dev, "%s: device's opp table doesn't exist\n", __func__);
		return PTR_ERR(opp_table);
	}

	if (target_freq) {
		/*
		 * For IO devices which require an OPP on some platforms/SoCs
		 * while just needing to scale the clock on some others
		 * we look for empty OPP tables with just a clock handle and
		 * scale only the clk. This makes dev_pm_opp_set_rate()
		 * equivalent to a clk_set_rate()
		 */
		if (!_get_opp_count(opp_table)) {
			ret = _generic_set_opp_clk_only(dev, opp_table->clk, target_freq);
			goto put_opp_table;
		}

		freq = clk_round_rate(opp_table->clk, target_freq);
		if ((long)freq <= 0)
			freq = target_freq;

		/*
		 * The clock driver may support finer resolution of the
		 * frequencies than the OPP table, don't update the frequency we
		 * pass to clk_set_rate() here.
		 */
		temp_freq = freq;
		opp = _find_freq_ceil(opp_table, &temp_freq);
		if (IS_ERR(opp)) {
			ret = PTR_ERR(opp);
			dev_err(dev, "%s: failed to find OPP for freq %lu (%d)\n",
				__func__, freq, ret);
			goto put_opp_table;
		}
	}

	ret = _set_opp(dev, opp_table, opp, freq);

	if (target_freq)
		dev_pm_opp_put(opp);
put_opp_table:
	dev_pm_opp_put_opp_table(opp_table);
	return ret;
}
EXPORT_SYMBOL_GPL(dev_pm_opp_set_rate);

/**
 * dev_pm_opp_set_opp() - Configure device for OPP
 * @dev: device for which we do this operation
 * @opp: OPP to set to
 *
 * This configures the device based on the properties of the OPP passed to this
 * routine.
 *
 * Return: 0 on success, a negative error number otherwise.
 */
int dev_pm_opp_set_opp(struct device *dev, struct dev_pm_opp *opp)
{
	struct opp_table *opp_table;
	int ret;

	opp_table = _find_opp_table(dev);
	if (IS_ERR(opp_table)) {
		dev_err(dev, "%s: device opp doesn't exist\n", __func__);
		return PTR_ERR(opp_table);
	}

	ret = _set_opp(dev, opp_table, opp, opp ? opp->rate : 0);
	dev_pm_opp_put_opp_table(opp_table);

	return ret;
}
EXPORT_SYMBOL_GPL(dev_pm_opp_set_opp);

/* OPP-dev Helpers */
static void _remove_opp_dev(struct opp_device *opp_dev,
			    struct opp_table *opp_table)
{
	opp_debug_unregister(opp_dev, opp_table);
	list_del(&opp_dev->node);
	kfree(opp_dev);
}

struct opp_device *_add_opp_dev(const struct device *dev,
				struct opp_table *opp_table)
{
	struct opp_device *opp_dev;

	opp_dev = kzalloc(sizeof(*opp_dev), GFP_KERNEL);
	if (!opp_dev)
		return NULL;

	/* Initialize opp-dev */
	opp_dev->dev = dev;

	mutex_lock(&opp_table->lock);
	list_add(&opp_dev->node, &opp_table->dev_list);
	mutex_unlock(&opp_table->lock);

	/* Create debugfs entries for the opp_table */
	opp_debug_register(opp_dev, opp_table);

	return opp_dev;
}

static struct opp_table *_allocate_opp_table(struct device *dev, int index)
{
	struct opp_table *opp_table;
	struct opp_device *opp_dev;
	int ret;

	/*
	 * Allocate a new OPP table. In the infrequent case where a new
	 * device is needed to be added, we pay this penalty.
	 */
	opp_table = kzalloc(sizeof(*opp_table), GFP_KERNEL);
	if (!opp_table)
		return ERR_PTR(-ENOMEM);

	mutex_init(&opp_table->lock);
	mutex_init(&opp_table->genpd_virt_dev_lock);
	INIT_LIST_HEAD(&opp_table->dev_list);
	INIT_LIST_HEAD(&opp_table->lazy);

	/* Mark regulator count uninitialized */
	opp_table->regulator_count = -1;

	opp_dev = _add_opp_dev(dev, opp_table);
	if (!opp_dev) {
		ret = -ENOMEM;
		goto err;
	}

	_of_init_opp_table(opp_table, dev, index);

<<<<<<< HEAD
	/* Find clk for the device */
	opp_table->clk = clk_get(dev, NULL);
	if (IS_ERR(opp_table->clk)) {
		ret = PTR_ERR(opp_table->clk);
		if (ret == -EPROBE_DEFER)
			goto remove_opp_dev;

		dev_dbg(dev, "%s: Couldn't find clock: %d\n", __func__, ret);
	}

=======
>>>>>>> 8bb7eca9
	/* Find interconnect path(s) for the device */
	ret = dev_pm_opp_of_find_icc_paths(dev, opp_table);
	if (ret) {
		if (ret == -EPROBE_DEFER)
			goto remove_opp_dev;

		dev_warn(dev, "%s: Error finding interconnect paths: %d\n",
			 __func__, ret);
	}

	BLOCKING_INIT_NOTIFIER_HEAD(&opp_table->head);
	INIT_LIST_HEAD(&opp_table->opp_list);
	kref_init(&opp_table->kref);

	return opp_table;

remove_opp_dev:
	_remove_opp_dev(opp_dev, opp_table);
err:
	kfree(opp_table);
	return ERR_PTR(ret);
}

void _get_opp_table_kref(struct opp_table *opp_table)
{
	kref_get(&opp_table->kref);
}

static struct opp_table *_update_opp_table_clk(struct device *dev,
					       struct opp_table *opp_table,
					       bool getclk)
{
	int ret;

	/*
	 * Return early if we don't need to get clk or we have already tried it
	 * earlier.
	 */
	if (!getclk || IS_ERR(opp_table) || opp_table->clk)
		return opp_table;

	/* Find clk for the device */
	opp_table->clk = clk_get(dev, NULL);

	ret = PTR_ERR_OR_ZERO(opp_table->clk);
	if (!ret)
		return opp_table;

	if (ret == -ENOENT) {
		dev_dbg(dev, "%s: Couldn't find clock: %d\n", __func__, ret);
		return opp_table;
	}

	dev_pm_opp_put_opp_table(opp_table);
	dev_err_probe(dev, ret, "Couldn't find clock\n");

	return ERR_PTR(ret);
}

/*
 * We need to make sure that the OPP table for a device doesn't get added twice,
 * if this routine gets called in parallel with the same device pointer.
 *
 * The simplest way to enforce that is to perform everything (find existing
 * table and if not found, create a new one) under the opp_table_lock, so only
 * one creator gets access to the same. But that expands the critical section
 * under the lock and may end up causing circular dependencies with frameworks
 * like debugfs, interconnect or clock framework as they may be direct or
 * indirect users of OPP core.
 *
 * And for that reason we have to go for a bit tricky implementation here, which
 * uses the opp_tables_busy flag to indicate if another creator is in the middle
 * of adding an OPP table and others should wait for it to finish.
 */
struct opp_table *_add_opp_table_indexed(struct device *dev, int index,
					 bool getclk)
{
	struct opp_table *opp_table;

again:
	mutex_lock(&opp_table_lock);

	opp_table = _find_opp_table_unlocked(dev);
	if (!IS_ERR(opp_table))
		goto unlock;

	/*
	 * The opp_tables list or an OPP table's dev_list is getting updated by
	 * another user, wait for it to finish.
	 */
	if (unlikely(opp_tables_busy)) {
		mutex_unlock(&opp_table_lock);
		cpu_relax();
		goto again;
	}

	opp_tables_busy = true;
	opp_table = _managed_opp(dev, index);

	/* Drop the lock to reduce the size of critical section */
	mutex_unlock(&opp_table_lock);

	if (opp_table) {
		if (!_add_opp_dev(dev, opp_table)) {
			dev_pm_opp_put_opp_table(opp_table);
			opp_table = ERR_PTR(-ENOMEM);
		}

		mutex_lock(&opp_table_lock);
	} else {
		opp_table = _allocate_opp_table(dev, index);

		mutex_lock(&opp_table_lock);
		if (!IS_ERR(opp_table))
			list_add(&opp_table->node, &opp_tables);
	}

	opp_tables_busy = false;

unlock:
	mutex_unlock(&opp_table_lock);

	return _update_opp_table_clk(dev, opp_table, getclk);
}

static struct opp_table *_add_opp_table(struct device *dev, bool getclk)
{
	return _add_opp_table_indexed(dev, 0, getclk);
}

struct opp_table *dev_pm_opp_get_opp_table(struct device *dev)
{
	return _find_opp_table(dev);
}
EXPORT_SYMBOL_GPL(dev_pm_opp_get_opp_table);

static void _opp_table_kref_release(struct kref *kref)
{
	struct opp_table *opp_table = container_of(kref, struct opp_table, kref);
	struct opp_device *opp_dev, *temp;
	int i;

	/* Drop the lock as soon as we can */
	list_del(&opp_table->node);
	mutex_unlock(&opp_table_lock);

	if (opp_table->current_opp)
		dev_pm_opp_put(opp_table->current_opp);

	_of_clear_opp_table(opp_table);

	/* Release clk */
	if (!IS_ERR(opp_table->clk))
		clk_put(opp_table->clk);

	if (opp_table->paths) {
		for (i = 0; i < opp_table->path_count; i++)
			icc_put(opp_table->paths[i]);
		kfree(opp_table->paths);
	}

	WARN_ON(!list_empty(&opp_table->opp_list));

	list_for_each_entry_safe(opp_dev, temp, &opp_table->dev_list, node) {
		/*
		 * The OPP table is getting removed, drop the performance state
		 * constraints.
		 */
		if (opp_table->genpd_performance_state)
			dev_pm_genpd_set_performance_state((struct device *)(opp_dev->dev), 0);

		_remove_opp_dev(opp_dev, opp_table);
	}

	mutex_destroy(&opp_table->genpd_virt_dev_lock);
	mutex_destroy(&opp_table->lock);
	kfree(opp_table);
}

void dev_pm_opp_put_opp_table(struct opp_table *opp_table)
{
	kref_put_mutex(&opp_table->kref, _opp_table_kref_release,
		       &opp_table_lock);
}
EXPORT_SYMBOL_GPL(dev_pm_opp_put_opp_table);

void _opp_free(struct dev_pm_opp *opp)
{
	kfree(opp);
}

static void _opp_kref_release(struct kref *kref)
{
	struct dev_pm_opp *opp = container_of(kref, struct dev_pm_opp, kref);
	struct opp_table *opp_table = opp->opp_table;

	list_del(&opp->node);
	mutex_unlock(&opp_table->lock);

	/*
	 * Notify the changes in the availability of the operable
	 * frequency/voltage list.
	 */
	blocking_notifier_call_chain(&opp_table->head, OPP_EVENT_REMOVE, opp);
	_of_opp_free_required_opps(opp_table, opp);
	opp_debug_remove_one(opp);
	kfree(opp);
}

void dev_pm_opp_get(struct dev_pm_opp *opp)
{
	kref_get(&opp->kref);
}

void dev_pm_opp_put(struct dev_pm_opp *opp)
{
	kref_put_mutex(&opp->kref, _opp_kref_release, &opp->opp_table->lock);
}
EXPORT_SYMBOL_GPL(dev_pm_opp_put);

/**
 * dev_pm_opp_remove()  - Remove an OPP from OPP table
 * @dev:	device for which we do this operation
 * @freq:	OPP to remove with matching 'freq'
 *
 * This function removes an opp from the opp table.
 */
void dev_pm_opp_remove(struct device *dev, unsigned long freq)
{
	struct dev_pm_opp *opp;
	struct opp_table *opp_table;
	bool found = false;

	opp_table = _find_opp_table(dev);
	if (IS_ERR(opp_table))
		return;

	mutex_lock(&opp_table->lock);

	list_for_each_entry(opp, &opp_table->opp_list, node) {
		if (opp->rate == freq) {
			found = true;
			break;
		}
	}

	mutex_unlock(&opp_table->lock);

	if (found) {
		dev_pm_opp_put(opp);

		/* Drop the reference taken by dev_pm_opp_add() */
		dev_pm_opp_put_opp_table(opp_table);
	} else {
		dev_warn(dev, "%s: Couldn't find OPP with freq: %lu\n",
			 __func__, freq);
	}

	/* Drop the reference taken by _find_opp_table() */
	dev_pm_opp_put_opp_table(opp_table);
}
EXPORT_SYMBOL_GPL(dev_pm_opp_remove);

static struct dev_pm_opp *_opp_get_next(struct opp_table *opp_table,
					bool dynamic)
{
	struct dev_pm_opp *opp = NULL, *temp;

	mutex_lock(&opp_table->lock);
	list_for_each_entry(temp, &opp_table->opp_list, node) {
		/*
		 * Refcount must be dropped only once for each OPP by OPP core,
		 * do that with help of "removed" flag.
		 */
		if (!temp->removed && dynamic == temp->dynamic) {
			opp = temp;
			break;
		}
	}

	mutex_unlock(&opp_table->lock);
	return opp;
}

/*
 * Can't call dev_pm_opp_put() from under the lock as debugfs removal needs to
 * happen lock less to avoid circular dependency issues. This routine must be
 * called without the opp_table->lock held.
 */
static void _opp_remove_all(struct opp_table *opp_table, bool dynamic)
{
	struct dev_pm_opp *opp;

	while ((opp = _opp_get_next(opp_table, dynamic))) {
		opp->removed = true;
		dev_pm_opp_put(opp);

		/* Drop the references taken by dev_pm_opp_add() */
		if (dynamic)
			dev_pm_opp_put_opp_table(opp_table);
	}
}

bool _opp_remove_all_static(struct opp_table *opp_table)
{
	mutex_lock(&opp_table->lock);

	if (!opp_table->parsed_static_opps) {
		mutex_unlock(&opp_table->lock);
		return false;
	}

	if (--opp_table->parsed_static_opps) {
		mutex_unlock(&opp_table->lock);
		return true;
	}

	mutex_unlock(&opp_table->lock);

	_opp_remove_all(opp_table, false);
	return true;
}

/**
 * dev_pm_opp_remove_all_dynamic() - Remove all dynamically created OPPs
 * @dev:	device for which we do this operation
 *
 * This function removes all dynamically created OPPs from the opp table.
 */
void dev_pm_opp_remove_all_dynamic(struct device *dev)
{
	struct opp_table *opp_table;

	opp_table = _find_opp_table(dev);
	if (IS_ERR(opp_table))
		return;

	_opp_remove_all(opp_table, true);

	/* Drop the reference taken by _find_opp_table() */
	dev_pm_opp_put_opp_table(opp_table);
}
EXPORT_SYMBOL_GPL(dev_pm_opp_remove_all_dynamic);

struct dev_pm_opp *_opp_allocate(struct opp_table *table)
{
	struct dev_pm_opp *opp;
	int supply_count, supply_size, icc_size;

	/* Allocate space for at least one supply */
	supply_count = table->regulator_count > 0 ? table->regulator_count : 1;
	supply_size = sizeof(*opp->supplies) * supply_count;
	icc_size = sizeof(*opp->bandwidth) * table->path_count;

	/* allocate new OPP node and supplies structures */
	opp = kzalloc(sizeof(*opp) + supply_size + icc_size, GFP_KERNEL);

	if (!opp)
		return NULL;

	/* Put the supplies at the end of the OPP structure as an empty array */
	opp->supplies = (struct dev_pm_opp_supply *)(opp + 1);
	if (icc_size)
		opp->bandwidth = (struct dev_pm_opp_icc_bw *)(opp->supplies + supply_count);
	INIT_LIST_HEAD(&opp->node);

	return opp;
}

static bool _opp_supported_by_regulators(struct dev_pm_opp *opp,
					 struct opp_table *opp_table)
{
	struct regulator *reg;
	int i;

	if (!opp_table->regulators)
		return true;

	for (i = 0; i < opp_table->regulator_count; i++) {
		reg = opp_table->regulators[i];

		if (!regulator_is_supported_voltage(reg,
					opp->supplies[i].u_volt_min,
					opp->supplies[i].u_volt_max)) {
			pr_warn("%s: OPP minuV: %lu maxuV: %lu, not supported by regulator\n",
				__func__, opp->supplies[i].u_volt_min,
				opp->supplies[i].u_volt_max);
			return false;
		}
	}

	return true;
}

int _opp_compare_key(struct dev_pm_opp *opp1, struct dev_pm_opp *opp2)
{
	if (opp1->rate != opp2->rate)
		return opp1->rate < opp2->rate ? -1 : 1;
	if (opp1->bandwidth && opp2->bandwidth &&
	    opp1->bandwidth[0].peak != opp2->bandwidth[0].peak)
		return opp1->bandwidth[0].peak < opp2->bandwidth[0].peak ? -1 : 1;
	if (opp1->level != opp2->level)
		return opp1->level < opp2->level ? -1 : 1;
	return 0;
}

static int _opp_is_duplicate(struct device *dev, struct dev_pm_opp *new_opp,
			     struct opp_table *opp_table,
			     struct list_head **head)
{
	struct dev_pm_opp *opp;
	int opp_cmp;

	/*
	 * Insert new OPP in order of increasing frequency and discard if
	 * already present.
	 *
	 * Need to use &opp_table->opp_list in the condition part of the 'for'
	 * loop, don't replace it with head otherwise it will become an infinite
	 * loop.
	 */
	list_for_each_entry(opp, &opp_table->opp_list, node) {
		opp_cmp = _opp_compare_key(new_opp, opp);
		if (opp_cmp > 0) {
			*head = &opp->node;
			continue;
		}

		if (opp_cmp < 0)
			return 0;

		/* Duplicate OPPs */
		dev_warn(dev, "%s: duplicate OPPs detected. Existing: freq: %lu, volt: %lu, enabled: %d. New: freq: %lu, volt: %lu, enabled: %d\n",
			 __func__, opp->rate, opp->supplies[0].u_volt,
			 opp->available, new_opp->rate,
			 new_opp->supplies[0].u_volt, new_opp->available);

		/* Should we compare voltages for all regulators here ? */
		return opp->available &&
		       new_opp->supplies[0].u_volt == opp->supplies[0].u_volt ? -EBUSY : -EEXIST;
	}

	return 0;
}

void _required_opps_available(struct dev_pm_opp *opp, int count)
{
	int i;

	for (i = 0; i < count; i++) {
		if (opp->required_opps[i]->available)
			continue;

		opp->available = false;
		pr_warn("%s: OPP not supported by required OPP %pOF (%lu)\n",
			 __func__, opp->required_opps[i]->np, opp->rate);
		return;
	}
}

/*
 * Returns:
 * 0: On success. And appropriate error message for duplicate OPPs.
 * -EBUSY: For OPP with same freq/volt and is available. The callers of
 *  _opp_add() must return 0 if they receive -EBUSY from it. This is to make
 *  sure we don't print error messages unnecessarily if different parts of
 *  kernel try to initialize the OPP table.
 * -EEXIST: For OPP with same freq but different volt or is unavailable. This
 *  should be considered an error by the callers of _opp_add().
 */
int _opp_add(struct device *dev, struct dev_pm_opp *new_opp,
	     struct opp_table *opp_table, bool rate_not_available)
{
	struct list_head *head;
	int ret;

	mutex_lock(&opp_table->lock);
	head = &opp_table->opp_list;

	ret = _opp_is_duplicate(dev, new_opp, opp_table, &head);
	if (ret) {
		mutex_unlock(&opp_table->lock);
		return ret;
	}

	list_add(&new_opp->node, head);
	mutex_unlock(&opp_table->lock);

	new_opp->opp_table = opp_table;
	kref_init(&new_opp->kref);

	opp_debug_create_one(new_opp, opp_table);

	if (!_opp_supported_by_regulators(new_opp, opp_table)) {
		new_opp->available = false;
		dev_warn(dev, "%s: OPP not supported by regulators (%lu)\n",
			 __func__, new_opp->rate);
	}

	/* required-opps not fully initialized yet */
	if (lazy_linking_pending(opp_table))
		return 0;

	_required_opps_available(new_opp, opp_table->required_opp_count);

	return 0;
}

/**
 * _opp_add_v1() - Allocate a OPP based on v1 bindings.
 * @opp_table:	OPP table
 * @dev:	device for which we do this operation
 * @freq:	Frequency in Hz for this OPP
 * @u_volt:	Voltage in uVolts for this OPP
 * @dynamic:	Dynamically added OPPs.
 *
 * This function adds an opp definition to the opp table and returns status.
 * The opp is made available by default and it can be controlled using
 * dev_pm_opp_enable/disable functions and may be removed by dev_pm_opp_remove.
 *
 * NOTE: "dynamic" parameter impacts OPPs added by the dev_pm_opp_of_add_table
 * and freed by dev_pm_opp_of_remove_table.
 *
 * Return:
 * 0		On success OR
 *		Duplicate OPPs (both freq and volt are same) and opp->available
 * -EEXIST	Freq are same and volt are different OR
 *		Duplicate OPPs (both freq and volt are same) and !opp->available
 * -ENOMEM	Memory allocation failure
 */
int _opp_add_v1(struct opp_table *opp_table, struct device *dev,
		unsigned long freq, long u_volt, bool dynamic)
{
	struct dev_pm_opp *new_opp;
	unsigned long tol;
	int ret;

	new_opp = _opp_allocate(opp_table);
	if (!new_opp)
		return -ENOMEM;

	/* populate the opp table */
	new_opp->rate = freq;
	tol = u_volt * opp_table->voltage_tolerance_v1 / 100;
	new_opp->supplies[0].u_volt = u_volt;
	new_opp->supplies[0].u_volt_min = u_volt - tol;
	new_opp->supplies[0].u_volt_max = u_volt + tol;
	new_opp->available = true;
	new_opp->dynamic = dynamic;

	ret = _opp_add(dev, new_opp, opp_table, false);
	if (ret) {
		/* Don't return error for duplicate OPPs */
		if (ret == -EBUSY)
			ret = 0;
		goto free_opp;
	}

	/*
	 * Notify the changes in the availability of the operable
	 * frequency/voltage list.
	 */
	blocking_notifier_call_chain(&opp_table->head, OPP_EVENT_ADD, new_opp);
	return 0;

free_opp:
	_opp_free(new_opp);

	return ret;
}

/**
 * dev_pm_opp_set_supported_hw() - Set supported platforms
 * @dev: Device for which supported-hw has to be set.
 * @versions: Array of hierarchy of versions to match.
 * @count: Number of elements in the array.
 *
 * This is required only for the V2 bindings, and it enables a platform to
 * specify the hierarchy of versions it supports. OPP layer will then enable
 * OPPs, which are available for those versions, based on its 'opp-supported-hw'
 * property.
 */
struct opp_table *dev_pm_opp_set_supported_hw(struct device *dev,
			const u32 *versions, unsigned int count)
{
	struct opp_table *opp_table;

	opp_table = _add_opp_table(dev, false);
	if (IS_ERR(opp_table))
		return opp_table;

	/* Make sure there are no concurrent readers while updating opp_table */
	WARN_ON(!list_empty(&opp_table->opp_list));

	/* Another CPU that shares the OPP table has set the property ? */
	if (opp_table->supported_hw)
		return opp_table;

	opp_table->supported_hw = kmemdup(versions, count * sizeof(*versions),
					GFP_KERNEL);
	if (!opp_table->supported_hw) {
		dev_pm_opp_put_opp_table(opp_table);
		return ERR_PTR(-ENOMEM);
	}

	opp_table->supported_hw_count = count;

	return opp_table;
}
EXPORT_SYMBOL_GPL(dev_pm_opp_set_supported_hw);

/**
 * dev_pm_opp_put_supported_hw() - Releases resources blocked for supported hw
 * @opp_table: OPP table returned by dev_pm_opp_set_supported_hw().
 *
 * This is required only for the V2 bindings, and is called for a matching
 * dev_pm_opp_set_supported_hw(). Until this is called, the opp_table structure
 * will not be freed.
 */
void dev_pm_opp_put_supported_hw(struct opp_table *opp_table)
{
	if (unlikely(!opp_table))
		return;

	kfree(opp_table->supported_hw);
	opp_table->supported_hw = NULL;
	opp_table->supported_hw_count = 0;

	dev_pm_opp_put_opp_table(opp_table);
}
EXPORT_SYMBOL_GPL(dev_pm_opp_put_supported_hw);

static void devm_pm_opp_supported_hw_release(void *data)
{
	dev_pm_opp_put_supported_hw(data);
}

/**
 * devm_pm_opp_set_supported_hw() - Set supported platforms
 * @dev: Device for which supported-hw has to be set.
 * @versions: Array of hierarchy of versions to match.
 * @count: Number of elements in the array.
 *
 * This is a resource-managed variant of dev_pm_opp_set_supported_hw().
 *
 * Return: 0 on success and errorno otherwise.
 */
int devm_pm_opp_set_supported_hw(struct device *dev, const u32 *versions,
				 unsigned int count)
{
	struct opp_table *opp_table;

	opp_table = dev_pm_opp_set_supported_hw(dev, versions, count);
	if (IS_ERR(opp_table))
		return PTR_ERR(opp_table);

	return devm_add_action_or_reset(dev, devm_pm_opp_supported_hw_release,
					opp_table);
}
EXPORT_SYMBOL_GPL(devm_pm_opp_set_supported_hw);

/**
 * dev_pm_opp_set_prop_name() - Set prop-extn name
 * @dev: Device for which the prop-name has to be set.
 * @name: name to postfix to properties.
 *
 * This is required only for the V2 bindings, and it enables a platform to
 * specify the extn to be used for certain property names. The properties to
 * which the extension will apply are opp-microvolt and opp-microamp. OPP core
 * should postfix the property name with -<name> while looking for them.
 */
struct opp_table *dev_pm_opp_set_prop_name(struct device *dev, const char *name)
{
	struct opp_table *opp_table;

	opp_table = _add_opp_table(dev, false);
	if (IS_ERR(opp_table))
		return opp_table;

	/* Make sure there are no concurrent readers while updating opp_table */
	WARN_ON(!list_empty(&opp_table->opp_list));

	/* Another CPU that shares the OPP table has set the property ? */
	if (opp_table->prop_name)
		return opp_table;

	opp_table->prop_name = kstrdup(name, GFP_KERNEL);
	if (!opp_table->prop_name) {
		dev_pm_opp_put_opp_table(opp_table);
		return ERR_PTR(-ENOMEM);
	}

	return opp_table;
}
EXPORT_SYMBOL_GPL(dev_pm_opp_set_prop_name);

/**
 * dev_pm_opp_put_prop_name() - Releases resources blocked for prop-name
 * @opp_table: OPP table returned by dev_pm_opp_set_prop_name().
 *
 * This is required only for the V2 bindings, and is called for a matching
 * dev_pm_opp_set_prop_name(). Until this is called, the opp_table structure
 * will not be freed.
 */
void dev_pm_opp_put_prop_name(struct opp_table *opp_table)
{
	if (unlikely(!opp_table))
		return;

	kfree(opp_table->prop_name);
	opp_table->prop_name = NULL;

	dev_pm_opp_put_opp_table(opp_table);
}
EXPORT_SYMBOL_GPL(dev_pm_opp_put_prop_name);

/**
 * dev_pm_opp_set_regulators() - Set regulator names for the device
 * @dev: Device for which regulator name is being set.
 * @names: Array of pointers to the names of the regulator.
 * @count: Number of regulators.
 *
 * In order to support OPP switching, OPP layer needs to know the name of the
 * device's regulators, as the core would be required to switch voltages as
 * well.
 *
 * This must be called before any OPPs are initialized for the device.
 */
struct opp_table *dev_pm_opp_set_regulators(struct device *dev,
					    const char * const names[],
					    unsigned int count)
{
	struct dev_pm_opp_supply *supplies;
	struct opp_table *opp_table;
	struct regulator *reg;
	int ret, i;

	opp_table = _add_opp_table(dev, false);
	if (IS_ERR(opp_table))
		return opp_table;

	/* This should be called before OPPs are initialized */
	if (WARN_ON(!list_empty(&opp_table->opp_list))) {
		ret = -EBUSY;
		goto err;
	}

	/* Another CPU that shares the OPP table has set the regulators ? */
	if (opp_table->regulators)
		return opp_table;

	opp_table->regulators = kmalloc_array(count,
					      sizeof(*opp_table->regulators),
					      GFP_KERNEL);
	if (!opp_table->regulators) {
		ret = -ENOMEM;
		goto err;
	}

	for (i = 0; i < count; i++) {
		reg = regulator_get_optional(dev, names[i]);
		if (IS_ERR(reg)) {
			ret = PTR_ERR(reg);
			if (ret != -EPROBE_DEFER)
				dev_err(dev, "%s: no regulator (%s) found: %d\n",
					__func__, names[i], ret);
			goto free_regulators;
		}

		opp_table->regulators[i] = reg;
	}

	opp_table->regulator_count = count;

	supplies = kmalloc_array(count * 2, sizeof(*supplies), GFP_KERNEL);
	if (!supplies) {
		ret = -ENOMEM;
		goto free_regulators;
	}

	mutex_lock(&opp_table->lock);
	opp_table->sod_supplies = supplies;
	if (opp_table->set_opp_data) {
		opp_table->set_opp_data->old_opp.supplies = supplies;
		opp_table->set_opp_data->new_opp.supplies = supplies + count;
	}
	mutex_unlock(&opp_table->lock);

	return opp_table;

free_regulators:
	while (i != 0)
		regulator_put(opp_table->regulators[--i]);

	kfree(opp_table->regulators);
	opp_table->regulators = NULL;
	opp_table->regulator_count = -1;
err:
	dev_pm_opp_put_opp_table(opp_table);

	return ERR_PTR(ret);
}
EXPORT_SYMBOL_GPL(dev_pm_opp_set_regulators);

/**
 * dev_pm_opp_put_regulators() - Releases resources blocked for regulator
 * @opp_table: OPP table returned from dev_pm_opp_set_regulators().
 */
void dev_pm_opp_put_regulators(struct opp_table *opp_table)
{
	int i;

	if (unlikely(!opp_table))
		return;

	if (!opp_table->regulators)
		goto put_opp_table;

	if (opp_table->enabled) {
		for (i = opp_table->regulator_count - 1; i >= 0; i--)
			regulator_disable(opp_table->regulators[i]);
	}

	for (i = opp_table->regulator_count - 1; i >= 0; i--)
		regulator_put(opp_table->regulators[i]);

	mutex_lock(&opp_table->lock);
	if (opp_table->set_opp_data) {
		opp_table->set_opp_data->old_opp.supplies = NULL;
		opp_table->set_opp_data->new_opp.supplies = NULL;
	}

	kfree(opp_table->sod_supplies);
	opp_table->sod_supplies = NULL;
	mutex_unlock(&opp_table->lock);

	kfree(opp_table->regulators);
	opp_table->regulators = NULL;
	opp_table->regulator_count = -1;

put_opp_table:
	dev_pm_opp_put_opp_table(opp_table);
}
EXPORT_SYMBOL_GPL(dev_pm_opp_put_regulators);

static void devm_pm_opp_regulators_release(void *data)
{
	dev_pm_opp_put_regulators(data);
}

/**
 * devm_pm_opp_set_regulators() - Set regulator names for the device
 * @dev: Device for which regulator name is being set.
 * @names: Array of pointers to the names of the regulator.
 * @count: Number of regulators.
 *
 * This is a resource-managed variant of dev_pm_opp_set_regulators().
 *
 * Return: 0 on success and errorno otherwise.
 */
int devm_pm_opp_set_regulators(struct device *dev,
			       const char * const names[],
			       unsigned int count)
{
	struct opp_table *opp_table;

	opp_table = dev_pm_opp_set_regulators(dev, names, count);
	if (IS_ERR(opp_table))
		return PTR_ERR(opp_table);

	return devm_add_action_or_reset(dev, devm_pm_opp_regulators_release,
					opp_table);
}
EXPORT_SYMBOL_GPL(devm_pm_opp_set_regulators);

/**
 * dev_pm_opp_set_clkname() - Set clk name for the device
 * @dev: Device for which clk name is being set.
 * @name: Clk name.
 *
 * In order to support OPP switching, OPP layer needs to get pointer to the
 * clock for the device. Simple cases work fine without using this routine (i.e.
 * by passing connection-id as NULL), but for a device with multiple clocks
 * available, the OPP core needs to know the exact name of the clk to use.
 *
 * This must be called before any OPPs are initialized for the device.
 */
struct opp_table *dev_pm_opp_set_clkname(struct device *dev, const char *name)
{
	struct opp_table *opp_table;
	int ret;

	opp_table = _add_opp_table(dev, false);
	if (IS_ERR(opp_table))
		return opp_table;

	/* This should be called before OPPs are initialized */
	if (WARN_ON(!list_empty(&opp_table->opp_list))) {
		ret = -EBUSY;
		goto err;
	}

	/* clk shouldn't be initialized at this point */
	if (WARN_ON(opp_table->clk)) {
		ret = -EBUSY;
		goto err;
	}

	/* Find clk for the device */
	opp_table->clk = clk_get(dev, name);
	if (IS_ERR(opp_table->clk)) {
		ret = PTR_ERR(opp_table->clk);
		if (ret != -EPROBE_DEFER) {
			dev_err(dev, "%s: Couldn't find clock: %d\n", __func__,
				ret);
		}
		goto err;
	}

	return opp_table;

err:
	dev_pm_opp_put_opp_table(opp_table);

	return ERR_PTR(ret);
}
EXPORT_SYMBOL_GPL(dev_pm_opp_set_clkname);

/**
 * dev_pm_opp_put_clkname() - Releases resources blocked for clk.
 * @opp_table: OPP table returned from dev_pm_opp_set_clkname().
 */
void dev_pm_opp_put_clkname(struct opp_table *opp_table)
{
	if (unlikely(!opp_table))
		return;

	clk_put(opp_table->clk);
	opp_table->clk = ERR_PTR(-EINVAL);

	dev_pm_opp_put_opp_table(opp_table);
}
EXPORT_SYMBOL_GPL(dev_pm_opp_put_clkname);

static void devm_pm_opp_clkname_release(void *data)
{
	dev_pm_opp_put_clkname(data);
}

/**
 * devm_pm_opp_set_clkname() - Set clk name for the device
 * @dev: Device for which clk name is being set.
 * @name: Clk name.
 *
 * This is a resource-managed variant of dev_pm_opp_set_clkname().
 *
 * Return: 0 on success and errorno otherwise.
 */
int devm_pm_opp_set_clkname(struct device *dev, const char *name)
{
	struct opp_table *opp_table;

	opp_table = dev_pm_opp_set_clkname(dev, name);
	if (IS_ERR(opp_table))
		return PTR_ERR(opp_table);

	return devm_add_action_or_reset(dev, devm_pm_opp_clkname_release,
					opp_table);
}
EXPORT_SYMBOL_GPL(devm_pm_opp_set_clkname);

/**
 * dev_pm_opp_register_set_opp_helper() - Register custom set OPP helper
 * @dev: Device for which the helper is getting registered.
 * @set_opp: Custom set OPP helper.
 *
 * This is useful to support complex platforms (like platforms with multiple
 * regulators per device), instead of the generic OPP set rate helper.
 *
 * This must be called before any OPPs are initialized for the device.
 */
struct opp_table *dev_pm_opp_register_set_opp_helper(struct device *dev,
			int (*set_opp)(struct dev_pm_set_opp_data *data))
{
	struct dev_pm_set_opp_data *data;
	struct opp_table *opp_table;

	if (!set_opp)
		return ERR_PTR(-EINVAL);

	opp_table = _add_opp_table(dev, false);
	if (IS_ERR(opp_table))
		return opp_table;

	/* This should be called before OPPs are initialized */
	if (WARN_ON(!list_empty(&opp_table->opp_list))) {
		dev_pm_opp_put_opp_table(opp_table);
		return ERR_PTR(-EBUSY);
	}

	/* Another CPU that shares the OPP table has set the helper ? */
	if (opp_table->set_opp)
		return opp_table;

	data = kzalloc(sizeof(*data), GFP_KERNEL);
	if (!data)
		return ERR_PTR(-ENOMEM);

	mutex_lock(&opp_table->lock);
	opp_table->set_opp_data = data;
	if (opp_table->sod_supplies) {
		data->old_opp.supplies = opp_table->sod_supplies;
		data->new_opp.supplies = opp_table->sod_supplies +
					 opp_table->regulator_count;
	}
	mutex_unlock(&opp_table->lock);

	opp_table->set_opp = set_opp;

	return opp_table;
}
EXPORT_SYMBOL_GPL(dev_pm_opp_register_set_opp_helper);

/**
 * dev_pm_opp_unregister_set_opp_helper() - Releases resources blocked for
 *					   set_opp helper
 * @opp_table: OPP table returned from dev_pm_opp_register_set_opp_helper().
 *
 * Release resources blocked for platform specific set_opp helper.
 */
void dev_pm_opp_unregister_set_opp_helper(struct opp_table *opp_table)
{
	if (unlikely(!opp_table))
		return;

	opp_table->set_opp = NULL;

	mutex_lock(&opp_table->lock);
	kfree(opp_table->set_opp_data);
	opp_table->set_opp_data = NULL;
	mutex_unlock(&opp_table->lock);

	dev_pm_opp_put_opp_table(opp_table);
}
EXPORT_SYMBOL_GPL(dev_pm_opp_unregister_set_opp_helper);

static void devm_pm_opp_unregister_set_opp_helper(void *data)
{
	dev_pm_opp_unregister_set_opp_helper(data);
}

/**
 * devm_pm_opp_register_set_opp_helper() - Register custom set OPP helper
 * @dev: Device for which the helper is getting registered.
 * @set_opp: Custom set OPP helper.
 *
 * This is a resource-managed version of dev_pm_opp_register_set_opp_helper().
 *
 * Return: 0 on success and errorno otherwise.
 */
int devm_pm_opp_register_set_opp_helper(struct device *dev,
					int (*set_opp)(struct dev_pm_set_opp_data *data))
{
	struct opp_table *opp_table;

	opp_table = dev_pm_opp_register_set_opp_helper(dev, set_opp);
	if (IS_ERR(opp_table))
		return PTR_ERR(opp_table);

	return devm_add_action_or_reset(dev, devm_pm_opp_unregister_set_opp_helper,
					opp_table);
}
EXPORT_SYMBOL_GPL(devm_pm_opp_register_set_opp_helper);

static void _opp_detach_genpd(struct opp_table *opp_table)
{
	int index;

	if (!opp_table->genpd_virt_devs)
		return;

	for (index = 0; index < opp_table->required_opp_count; index++) {
		if (!opp_table->genpd_virt_devs[index])
			continue;

		dev_pm_domain_detach(opp_table->genpd_virt_devs[index], false);
		opp_table->genpd_virt_devs[index] = NULL;
	}

	kfree(opp_table->genpd_virt_devs);
	opp_table->genpd_virt_devs = NULL;
}

/**
 * dev_pm_opp_attach_genpd - Attach genpd(s) for the device and save virtual device pointer
 * @dev: Consumer device for which the genpd is getting attached.
 * @names: Null terminated array of pointers containing names of genpd to attach.
 * @virt_devs: Pointer to return the array of virtual devices.
 *
 * Multiple generic power domains for a device are supported with the help of
 * virtual genpd devices, which are created for each consumer device - genpd
 * pair. These are the device structures which are attached to the power domain
 * and are required by the OPP core to set the performance state of the genpd.
 * The same API also works for the case where single genpd is available and so
 * we don't need to support that separately.
 *
 * This helper will normally be called by the consumer driver of the device
 * "dev", as only that has details of the genpd names.
 *
 * This helper needs to be called once with a list of all genpd to attach.
 * Otherwise the original device structure will be used instead by the OPP core.
 *
 * The order of entries in the names array must match the order in which
 * "required-opps" are added in DT.
 */
struct opp_table *dev_pm_opp_attach_genpd(struct device *dev,
		const char **names, struct device ***virt_devs)
{
	struct opp_table *opp_table;
	struct device *virt_dev;
	int index = 0, ret = -EINVAL;
	const char **name = names;

	opp_table = _add_opp_table(dev, false);
	if (IS_ERR(opp_table))
		return opp_table;

	if (opp_table->genpd_virt_devs)
		return opp_table;

	/*
	 * If the genpd's OPP table isn't already initialized, parsing of the
	 * required-opps fail for dev. We should retry this after genpd's OPP
	 * table is added.
	 */
	if (!opp_table->required_opp_count) {
		ret = -EPROBE_DEFER;
		goto put_table;
	}

	mutex_lock(&opp_table->genpd_virt_dev_lock);

	opp_table->genpd_virt_devs = kcalloc(opp_table->required_opp_count,
					     sizeof(*opp_table->genpd_virt_devs),
					     GFP_KERNEL);
	if (!opp_table->genpd_virt_devs)
		goto unlock;

	while (*name) {
		if (index >= opp_table->required_opp_count) {
			dev_err(dev, "Index can't be greater than required-opp-count - 1, %s (%d : %d)\n",
				*name, opp_table->required_opp_count, index);
			goto err;
		}

		virt_dev = dev_pm_domain_attach_by_name(dev, *name);
		if (IS_ERR(virt_dev)) {
			ret = PTR_ERR(virt_dev);
			dev_err(dev, "Couldn't attach to pm_domain: %d\n", ret);
			goto err;
		}

		opp_table->genpd_virt_devs[index] = virt_dev;
		index++;
		name++;
	}

	if (virt_devs)
		*virt_devs = opp_table->genpd_virt_devs;
	mutex_unlock(&opp_table->genpd_virt_dev_lock);

	return opp_table;

err:
	_opp_detach_genpd(opp_table);
unlock:
	mutex_unlock(&opp_table->genpd_virt_dev_lock);

put_table:
	dev_pm_opp_put_opp_table(opp_table);

	return ERR_PTR(ret);
}
EXPORT_SYMBOL_GPL(dev_pm_opp_attach_genpd);

/**
 * dev_pm_opp_detach_genpd() - Detach genpd(s) from the device.
 * @opp_table: OPP table returned by dev_pm_opp_attach_genpd().
 *
 * This detaches the genpd(s), resets the virtual device pointers, and puts the
 * OPP table.
 */
void dev_pm_opp_detach_genpd(struct opp_table *opp_table)
{
	if (unlikely(!opp_table))
		return;

	/*
	 * Acquire genpd_virt_dev_lock to make sure virt_dev isn't getting
	 * used in parallel.
	 */
	mutex_lock(&opp_table->genpd_virt_dev_lock);
	_opp_detach_genpd(opp_table);
	mutex_unlock(&opp_table->genpd_virt_dev_lock);

	dev_pm_opp_put_opp_table(opp_table);
}
EXPORT_SYMBOL_GPL(dev_pm_opp_detach_genpd);

static void devm_pm_opp_detach_genpd(void *data)
{
	dev_pm_opp_detach_genpd(data);
}

/**
 * devm_pm_opp_attach_genpd - Attach genpd(s) for the device and save virtual
 *			      device pointer
 * @dev: Consumer device for which the genpd is getting attached.
 * @names: Null terminated array of pointers containing names of genpd to attach.
 * @virt_devs: Pointer to return the array of virtual devices.
 *
 * This is a resource-managed version of dev_pm_opp_attach_genpd().
 *
 * Return: 0 on success and errorno otherwise.
 */
int devm_pm_opp_attach_genpd(struct device *dev, const char **names,
			     struct device ***virt_devs)
{
	struct opp_table *opp_table;

	opp_table = dev_pm_opp_attach_genpd(dev, names, virt_devs);
	if (IS_ERR(opp_table))
		return PTR_ERR(opp_table);

	return devm_add_action_or_reset(dev, devm_pm_opp_detach_genpd,
					opp_table);
}
EXPORT_SYMBOL_GPL(devm_pm_opp_attach_genpd);

/**
 * dev_pm_opp_xlate_required_opp() - Find required OPP for @src_table OPP.
 * @src_table: OPP table which has @dst_table as one of its required OPP table.
 * @dst_table: Required OPP table of the @src_table.
 * @src_opp: OPP from the @src_table.
 *
 * This function returns the OPP (present in @dst_table) pointed out by the
 * "required-opps" property of the @src_opp (present in @src_table).
 *
 * The callers are required to call dev_pm_opp_put() for the returned OPP after
 * use.
 *
 * Return: pointer to 'struct dev_pm_opp' on success and errorno otherwise.
 */
struct dev_pm_opp *dev_pm_opp_xlate_required_opp(struct opp_table *src_table,
						 struct opp_table *dst_table,
						 struct dev_pm_opp *src_opp)
{
	struct dev_pm_opp *opp, *dest_opp = ERR_PTR(-ENODEV);
	int i;

	if (!src_table || !dst_table || !src_opp ||
	    !src_table->required_opp_tables)
		return ERR_PTR(-EINVAL);

	/* required-opps not fully initialized yet */
	if (lazy_linking_pending(src_table))
		return ERR_PTR(-EBUSY);

	for (i = 0; i < src_table->required_opp_count; i++) {
		if (src_table->required_opp_tables[i] == dst_table) {
			mutex_lock(&src_table->lock);

			list_for_each_entry(opp, &src_table->opp_list, node) {
				if (opp == src_opp) {
					dest_opp = opp->required_opps[i];
					dev_pm_opp_get(dest_opp);
					break;
				}
			}

			mutex_unlock(&src_table->lock);
			break;
		}
	}

	if (IS_ERR(dest_opp)) {
		pr_err("%s: Couldn't find matching OPP (%p: %p)\n", __func__,
		       src_table, dst_table);
	}

	return dest_opp;
}
EXPORT_SYMBOL_GPL(dev_pm_opp_xlate_required_opp);

/**
 * dev_pm_opp_xlate_performance_state() - Find required OPP's pstate for src_table.
 * @src_table: OPP table which has dst_table as one of its required OPP table.
 * @dst_table: Required OPP table of the src_table.
 * @pstate: Current performance state of the src_table.
 *
 * This Returns pstate of the OPP (present in @dst_table) pointed out by the
 * "required-opps" property of the OPP (present in @src_table) which has
 * performance state set to @pstate.
 *
 * Return: Zero or positive performance state on success, otherwise negative
 * value on errors.
 */
int dev_pm_opp_xlate_performance_state(struct opp_table *src_table,
				       struct opp_table *dst_table,
				       unsigned int pstate)
{
	struct dev_pm_opp *opp;
	int dest_pstate = -EINVAL;
	int i;

	/*
	 * Normally the src_table will have the "required_opps" property set to
	 * point to one of the OPPs in the dst_table, but in some cases the
	 * genpd and its master have one to one mapping of performance states
	 * and so none of them have the "required-opps" property set. Return the
	 * pstate of the src_table as it is in such cases.
	 */
	if (!src_table || !src_table->required_opp_count)
		return pstate;

	/* required-opps not fully initialized yet */
	if (lazy_linking_pending(src_table))
		return -EBUSY;

	for (i = 0; i < src_table->required_opp_count; i++) {
		if (src_table->required_opp_tables[i]->np == dst_table->np)
			break;
	}

	if (unlikely(i == src_table->required_opp_count)) {
		pr_err("%s: Couldn't find matching OPP table (%p: %p)\n",
		       __func__, src_table, dst_table);
		return -EINVAL;
	}

	mutex_lock(&src_table->lock);

	list_for_each_entry(opp, &src_table->opp_list, node) {
		if (opp->pstate == pstate) {
			dest_pstate = opp->required_opps[i]->pstate;
			goto unlock;
		}
	}

	pr_err("%s: Couldn't find matching OPP (%p: %p)\n", __func__, src_table,
	       dst_table);

unlock:
	mutex_unlock(&src_table->lock);

	return dest_pstate;
}

/**
 * dev_pm_opp_add()  - Add an OPP table from a table definitions
 * @dev:	device for which we do this operation
 * @freq:	Frequency in Hz for this OPP
 * @u_volt:	Voltage in uVolts for this OPP
 *
 * This function adds an opp definition to the opp table and returns status.
 * The opp is made available by default and it can be controlled using
 * dev_pm_opp_enable/disable functions.
 *
 * Return:
 * 0		On success OR
 *		Duplicate OPPs (both freq and volt are same) and opp->available
 * -EEXIST	Freq are same and volt are different OR
 *		Duplicate OPPs (both freq and volt are same) and !opp->available
 * -ENOMEM	Memory allocation failure
 */
int dev_pm_opp_add(struct device *dev, unsigned long freq, unsigned long u_volt)
{
	struct opp_table *opp_table;
	int ret;

	opp_table = _add_opp_table(dev, true);
	if (IS_ERR(opp_table))
		return PTR_ERR(opp_table);

	/* Fix regulator count for dynamic OPPs */
	opp_table->regulator_count = 1;

	ret = _opp_add_v1(opp_table, dev, freq, u_volt, true);
	if (ret)
		dev_pm_opp_put_opp_table(opp_table);

	return ret;
}
EXPORT_SYMBOL_GPL(dev_pm_opp_add);

/**
 * _opp_set_availability() - helper to set the availability of an opp
 * @dev:		device for which we do this operation
 * @freq:		OPP frequency to modify availability
 * @availability_req:	availability status requested for this opp
 *
 * Set the availability of an OPP, opp_{enable,disable} share a common logic
 * which is isolated here.
 *
 * Return: -EINVAL for bad pointers, -ENOMEM if no memory available for the
 * copy operation, returns 0 if no modification was done OR modification was
 * successful.
 */
static int _opp_set_availability(struct device *dev, unsigned long freq,
				 bool availability_req)
{
	struct opp_table *opp_table;
	struct dev_pm_opp *tmp_opp, *opp = ERR_PTR(-ENODEV);
	int r = 0;

	/* Find the opp_table */
	opp_table = _find_opp_table(dev);
	if (IS_ERR(opp_table)) {
		r = PTR_ERR(opp_table);
		dev_warn(dev, "%s: Device OPP not found (%d)\n", __func__, r);
		return r;
	}

	mutex_lock(&opp_table->lock);

	/* Do we have the frequency? */
	list_for_each_entry(tmp_opp, &opp_table->opp_list, node) {
		if (tmp_opp->rate == freq) {
			opp = tmp_opp;
			break;
		}
	}

	if (IS_ERR(opp)) {
		r = PTR_ERR(opp);
		goto unlock;
	}

	/* Is update really needed? */
	if (opp->available == availability_req)
		goto unlock;

	opp->available = availability_req;

	dev_pm_opp_get(opp);
	mutex_unlock(&opp_table->lock);

	/* Notify the change of the OPP availability */
	if (availability_req)
		blocking_notifier_call_chain(&opp_table->head, OPP_EVENT_ENABLE,
					     opp);
	else
		blocking_notifier_call_chain(&opp_table->head,
					     OPP_EVENT_DISABLE, opp);

	dev_pm_opp_put(opp);
	goto put_table;

unlock:
	mutex_unlock(&opp_table->lock);
put_table:
	dev_pm_opp_put_opp_table(opp_table);
	return r;
}

/**
 * dev_pm_opp_adjust_voltage() - helper to change the voltage of an OPP
 * @dev:		device for which we do this operation
 * @freq:		OPP frequency to adjust voltage of
 * @u_volt:		new OPP target voltage
 * @u_volt_min:		new OPP min voltage
 * @u_volt_max:		new OPP max voltage
 *
 * Return: -EINVAL for bad pointers, -ENOMEM if no memory available for the
 * copy operation, returns 0 if no modifcation was done OR modification was
 * successful.
 */
int dev_pm_opp_adjust_voltage(struct device *dev, unsigned long freq,
			      unsigned long u_volt, unsigned long u_volt_min,
			      unsigned long u_volt_max)

{
	struct opp_table *opp_table;
	struct dev_pm_opp *tmp_opp, *opp = ERR_PTR(-ENODEV);
	int r = 0;

	/* Find the opp_table */
	opp_table = _find_opp_table(dev);
	if (IS_ERR(opp_table)) {
		r = PTR_ERR(opp_table);
		dev_warn(dev, "%s: Device OPP not found (%d)\n", __func__, r);
		return r;
	}

	mutex_lock(&opp_table->lock);

	/* Do we have the frequency? */
	list_for_each_entry(tmp_opp, &opp_table->opp_list, node) {
		if (tmp_opp->rate == freq) {
			opp = tmp_opp;
			break;
		}
	}

	if (IS_ERR(opp)) {
		r = PTR_ERR(opp);
		goto adjust_unlock;
	}

	/* Is update really needed? */
	if (opp->supplies->u_volt == u_volt)
		goto adjust_unlock;

	opp->supplies->u_volt = u_volt;
	opp->supplies->u_volt_min = u_volt_min;
	opp->supplies->u_volt_max = u_volt_max;

	dev_pm_opp_get(opp);
	mutex_unlock(&opp_table->lock);

	/* Notify the voltage change of the OPP */
	blocking_notifier_call_chain(&opp_table->head, OPP_EVENT_ADJUST_VOLTAGE,
				     opp);

	dev_pm_opp_put(opp);
	goto adjust_put_table;

adjust_unlock:
	mutex_unlock(&opp_table->lock);
adjust_put_table:
	dev_pm_opp_put_opp_table(opp_table);
	return r;
}
EXPORT_SYMBOL_GPL(dev_pm_opp_adjust_voltage);

/**
 * dev_pm_opp_enable() - Enable a specific OPP
 * @dev:	device for which we do this operation
 * @freq:	OPP frequency to enable
 *
 * Enables a provided opp. If the operation is valid, this returns 0, else the
 * corresponding error value. It is meant to be used for users an OPP available
 * after being temporarily made unavailable with dev_pm_opp_disable.
 *
 * Return: -EINVAL for bad pointers, -ENOMEM if no memory available for the
 * copy operation, returns 0 if no modification was done OR modification was
 * successful.
 */
int dev_pm_opp_enable(struct device *dev, unsigned long freq)
{
	return _opp_set_availability(dev, freq, true);
}
EXPORT_SYMBOL_GPL(dev_pm_opp_enable);

/**
 * dev_pm_opp_disable() - Disable a specific OPP
 * @dev:	device for which we do this operation
 * @freq:	OPP frequency to disable
 *
 * Disables a provided opp. If the operation is valid, this returns
 * 0, else the corresponding error value. It is meant to be a temporary
 * control by users to make this OPP not available until the circumstances are
 * right to make it available again (with a call to dev_pm_opp_enable).
 *
 * Return: -EINVAL for bad pointers, -ENOMEM if no memory available for the
 * copy operation, returns 0 if no modification was done OR modification was
 * successful.
 */
int dev_pm_opp_disable(struct device *dev, unsigned long freq)
{
	return _opp_set_availability(dev, freq, false);
}
EXPORT_SYMBOL_GPL(dev_pm_opp_disable);

/**
 * dev_pm_opp_register_notifier() - Register OPP notifier for the device
 * @dev:	Device for which notifier needs to be registered
 * @nb:		Notifier block to be registered
 *
 * Return: 0 on success or a negative error value.
 */
int dev_pm_opp_register_notifier(struct device *dev, struct notifier_block *nb)
{
	struct opp_table *opp_table;
	int ret;

	opp_table = _find_opp_table(dev);
	if (IS_ERR(opp_table))
		return PTR_ERR(opp_table);

	ret = blocking_notifier_chain_register(&opp_table->head, nb);

	dev_pm_opp_put_opp_table(opp_table);

	return ret;
}
EXPORT_SYMBOL(dev_pm_opp_register_notifier);

/**
 * dev_pm_opp_unregister_notifier() - Unregister OPP notifier for the device
 * @dev:	Device for which notifier needs to be unregistered
 * @nb:		Notifier block to be unregistered
 *
 * Return: 0 on success or a negative error value.
 */
int dev_pm_opp_unregister_notifier(struct device *dev,
				   struct notifier_block *nb)
{
	struct opp_table *opp_table;
	int ret;

	opp_table = _find_opp_table(dev);
	if (IS_ERR(opp_table))
		return PTR_ERR(opp_table);

	ret = blocking_notifier_chain_unregister(&opp_table->head, nb);

	dev_pm_opp_put_opp_table(opp_table);

	return ret;
}
EXPORT_SYMBOL(dev_pm_opp_unregister_notifier);

/**
 * dev_pm_opp_remove_table() - Free all OPPs associated with the device
 * @dev:	device pointer used to lookup OPP table.
 *
 * Free both OPPs created using static entries present in DT and the
 * dynamically added entries.
 */
void dev_pm_opp_remove_table(struct device *dev)
{
	struct opp_table *opp_table;

	/* Check for existing table for 'dev' */
	opp_table = _find_opp_table(dev);
	if (IS_ERR(opp_table)) {
		int error = PTR_ERR(opp_table);

		if (error != -ENODEV)
			WARN(1, "%s: opp_table: %d\n",
			     IS_ERR_OR_NULL(dev) ?
					"Invalid device" : dev_name(dev),
			     error);
		return;
	}

	/*
	 * Drop the extra reference only if the OPP table was successfully added
	 * with dev_pm_opp_of_add_table() earlier.
	 **/
	if (_opp_remove_all_static(opp_table))
		dev_pm_opp_put_opp_table(opp_table);

	/* Drop reference taken by _find_opp_table() */
	dev_pm_opp_put_opp_table(opp_table);
}
EXPORT_SYMBOL_GPL(dev_pm_opp_remove_table);

/**
 * dev_pm_opp_sync_regulators() - Sync state of voltage regulators
 * @dev:	device for which we do this operation
 *
 * Sync voltage state of the OPP table regulators.
 *
 * Return: 0 on success or a negative error value.
 */
int dev_pm_opp_sync_regulators(struct device *dev)
{
	struct opp_table *opp_table;
	struct regulator *reg;
	int i, ret = 0;

	/* Device may not have OPP table */
	opp_table = _find_opp_table(dev);
	if (IS_ERR(opp_table))
		return 0;

	/* Regulator may not be required for the device */
	if (unlikely(!opp_table->regulators))
		goto put_table;

	/* Nothing to sync if voltage wasn't changed */
	if (!opp_table->enabled)
		goto put_table;

	for (i = 0; i < opp_table->regulator_count; i++) {
		reg = opp_table->regulators[i];
		ret = regulator_sync_voltage(reg);
		if (ret)
			break;
	}
put_table:
	/* Drop reference taken by _find_opp_table() */
	dev_pm_opp_put_opp_table(opp_table);

	return ret;
}
EXPORT_SYMBOL_GPL(dev_pm_opp_sync_regulators);<|MERGE_RESOLUTION|>--- conflicted
+++ resolved
@@ -1232,19 +1232,6 @@
 
 	_of_init_opp_table(opp_table, dev, index);
 
-<<<<<<< HEAD
-	/* Find clk for the device */
-	opp_table->clk = clk_get(dev, NULL);
-	if (IS_ERR(opp_table->clk)) {
-		ret = PTR_ERR(opp_table->clk);
-		if (ret == -EPROBE_DEFER)
-			goto remove_opp_dev;
-
-		dev_dbg(dev, "%s: Couldn't find clock: %d\n", __func__, ret);
-	}
-
-=======
->>>>>>> 8bb7eca9
 	/* Find interconnect path(s) for the device */
 	ret = dev_pm_opp_of_find_icc_paths(dev, opp_table);
 	if (ret) {
