/*
 * drivers/hwmon/applesmc.c - driver for Apple's SMC (accelerometer, temperature
 * sensors, fan control, keyboard backlight control) used in Intel-based Apple
 * computers.
 *
 * Copyright (C) 2007 Nicolas Boichat <nicolas@boichat.ch>
 * Copyright (C) 2010 Henrik Rydberg <rydberg@euromail.se>
 *
 * Based on hdaps.c driver:
 * Copyright (C) 2005 Robert Love <rml@novell.com>
 * Copyright (C) 2005 Jesper Juhl <jj@chaosbits.net>
 *
 * Fan control based on smcFanControl:
 * Copyright (C) 2006 Hendrik Holtmann <holtmann@mac.com>
 *
 * This program is free software; you can redistribute it and/or modify it
 * under the terms of the GNU General Public License v2 as published by the
 * Free Software Foundation.
 *
 * This program is distributed in the hope that it will be useful, but WITHOUT
 * ANY WARRANTY; without even the implied warranty of MERCHANTABILITY or
 * FITNESS FOR A PARTICULAR PURPOSE.  See the GNU General Public License for
 * more details.
 *
 * You should have received a copy of the GNU General Public License along with
 * this program; if not, write to the Free Software Foundation, Inc.,
 * 51 Franklin Street, Fifth Floor, Boston, MA  02110-1301, USA
 */

#define pr_fmt(fmt) KBUILD_MODNAME ": " fmt

#include <linux/delay.h>
#include <linux/platform_device.h>
#include <linux/input-polldev.h>
#include <linux/kernel.h>
#include <linux/slab.h>
#include <linux/module.h>
#include <linux/timer.h>
#include <linux/dmi.h>
#include <linux/mutex.h>
#include <linux/hwmon-sysfs.h>
#include <linux/io.h>
#include <linux/leds.h>
#include <linux/hwmon.h>
#include <linux/workqueue.h>

/* data port used by Apple SMC */
#define APPLESMC_DATA_PORT	0x300
/* command/status port used by Apple SMC */
#define APPLESMC_CMD_PORT	0x304

#define APPLESMC_NR_PORTS	32 /* 0x300-0x31f */

#define APPLESMC_MAX_DATA_LENGTH 32

/* wait up to 128 ms for a status change. */
#define APPLESMC_MIN_WAIT	0x0010
#define APPLESMC_RETRY_WAIT	0x0100
<<<<<<< HEAD
#define APPLESMC_MAX_WAIT	0x8000
=======
#define APPLESMC_MAX_WAIT	0x20000
>>>>>>> 4a8e43fe

#define APPLESMC_READ_CMD	0x10
#define APPLESMC_WRITE_CMD	0x11
#define APPLESMC_GET_KEY_BY_INDEX_CMD	0x12
#define APPLESMC_GET_KEY_TYPE_CMD	0x13

#define KEY_COUNT_KEY		"#KEY" /* r-o ui32 */

#define LIGHT_SENSOR_LEFT_KEY	"ALV0" /* r-o {alv (6-10 bytes) */
#define LIGHT_SENSOR_RIGHT_KEY	"ALV1" /* r-o {alv (6-10 bytes) */
#define BACKLIGHT_KEY		"LKSB" /* w-o {lkb (2 bytes) */

#define CLAMSHELL_KEY		"MSLD" /* r-o ui8 (unused) */

#define MOTION_SENSOR_X_KEY	"MO_X" /* r-o sp78 (2 bytes) */
#define MOTION_SENSOR_Y_KEY	"MO_Y" /* r-o sp78 (2 bytes) */
#define MOTION_SENSOR_Z_KEY	"MO_Z" /* r-o sp78 (2 bytes) */
#define MOTION_SENSOR_KEY	"MOCN" /* r/w ui16 */

#define FANS_COUNT		"FNum" /* r-o ui8 */
#define FANS_MANUAL		"FS! " /* r-w ui16 */
#define FAN_ID_FMT		"F%dID" /* r-o char[16] */

#define TEMP_SENSOR_TYPE	"sp78"

/* List of keys used to read/write fan speeds */
static const char *const fan_speed_fmt[] = {
	"F%dAc",		/* actual speed */
	"F%dMn",		/* minimum speed (rw) */
	"F%dMx",		/* maximum speed */
	"F%dSf",		/* safe speed - not all models */
	"F%dTg",		/* target speed (manual: rw) */
};

#define INIT_TIMEOUT_MSECS	5000	/* wait up to 5s for device init ... */
#define INIT_WAIT_MSECS		50	/* ... in 50ms increments */

#define APPLESMC_POLL_INTERVAL	50	/* msecs */
#define APPLESMC_INPUT_FUZZ	4	/* input event threshold */
#define APPLESMC_INPUT_FLAT	4

#define to_index(attr) (to_sensor_dev_attr(attr)->index & 0xffff)
#define to_option(attr) (to_sensor_dev_attr(attr)->index >> 16)

/* Dynamic device node attributes */
struct applesmc_dev_attr {
	struct sensor_device_attribute sda;	/* hwmon attributes */
	char name[32];				/* room for node file name */
};

/* Dynamic device node group */
struct applesmc_node_group {
	char *format;				/* format string */
	void *show;				/* show function */
	void *store;				/* store function */
	int option;				/* function argument */
	struct applesmc_dev_attr *nodes;	/* dynamic node array */
};

/* AppleSMC entry - cached register information */
struct applesmc_entry {
	char key[5];		/* four-letter key code */
	u8 valid;		/* set when entry is successfully read once */
	u8 len;			/* bounded by APPLESMC_MAX_DATA_LENGTH */
	char type[5];		/* four-letter type code */
	u8 flags;		/* 0x10: func; 0x40: write; 0x80: read */
};

/* Register lookup and registers common to all SMCs */
static struct applesmc_registers {
	struct mutex mutex;		/* register read/write mutex */
	unsigned int key_count;		/* number of SMC registers */
	unsigned int fan_count;		/* number of fans */
	unsigned int temp_count;	/* number of temperature registers */
	unsigned int temp_begin;	/* temperature lower index bound */
	unsigned int temp_end;		/* temperature upper index bound */
	unsigned int index_count;	/* size of temperature index array */
	int num_light_sensors;		/* number of light sensors */
	bool has_accelerometer;		/* has motion sensor */
	bool has_key_backlight;		/* has keyboard backlight */
	bool init_complete;		/* true when fully initialized */
	struct applesmc_entry *cache;	/* cached key entries */
	const char **index;		/* temperature key index */
} smcreg = {
	.mutex = __MUTEX_INITIALIZER(smcreg.mutex),
};

static const int debug;
static struct platform_device *pdev;
static s16 rest_x;
static s16 rest_y;
static u8 backlight_state[2];

static struct device *hwmon_dev;
static struct input_polled_dev *applesmc_idev;

/*
 * Last index written to key_at_index sysfs file, and value to use for all other
 * key_at_index_* sysfs files.
 */
static unsigned int key_at_index;

static struct workqueue_struct *applesmc_led_wq;

/*
 * wait_read - Wait for a byte to appear on SMC port. Callers must
 * hold applesmc_lock.
 */
static int wait_read(void)
{
	u8 status;
	int us;
	for (us = APPLESMC_MIN_WAIT; us < APPLESMC_MAX_WAIT; us <<= 1) {
		udelay(us);
		status = inb(APPLESMC_CMD_PORT);
		/* read: wait for smc to settle */
		if (status & 0x01)
			return 0;
	}

	pr_warn("wait_read() fail: 0x%02x\n", status);
	return -EIO;
}

/*
 * send_byte - Write to SMC port, retrying when necessary. Callers
 * must hold applesmc_lock.
 */
static int send_byte(u8 cmd, u16 port)
{
	u8 status;
	int us;

	outb(cmd, port);
	for (us = APPLESMC_MIN_WAIT; us < APPLESMC_MAX_WAIT; us <<= 1) {
		udelay(us);
		status = inb(APPLESMC_CMD_PORT);
		/* write: wait for smc to settle */
		if (status & 0x02)
			continue;
		/* ready: cmd accepted, return */
		if (status & 0x04)
			return 0;
		/* timeout: give up */
		if (us << 1 == APPLESMC_MAX_WAIT)
			break;
		/* busy: long wait and resend */
		udelay(APPLESMC_RETRY_WAIT);
		outb(cmd, port);
	}

	pr_warn("send_byte(0x%02x, 0x%04x) fail: 0x%02x\n", cmd, port, status);
	return -EIO;
}

static int send_command(u8 cmd)
{
	return send_byte(cmd, APPLESMC_CMD_PORT);
}

static int send_argument(const char *key)
{
	int i;

	for (i = 0; i < 4; i++)
		if (send_byte(key[i], APPLESMC_DATA_PORT))
			return -EIO;
	return 0;
}

static int read_smc(u8 cmd, const char *key, u8 *buffer, u8 len)
{
	int i;

	if (send_command(cmd) || send_argument(key)) {
		pr_warn("%.4s: read arg fail\n", key);
		return -EIO;
	}

	if (send_byte(len, APPLESMC_DATA_PORT)) {
		pr_warn("%.4s: read len fail\n", key);
		return -EIO;
	}

	for (i = 0; i < len; i++) {
		if (wait_read()) {
			pr_warn("%.4s: read data[%d] fail\n", key, i);
			return -EIO;
		}
		buffer[i] = inb(APPLESMC_DATA_PORT);
	}

	return 0;
}

static int write_smc(u8 cmd, const char *key, const u8 *buffer, u8 len)
{
	int i;

	if (send_command(cmd) || send_argument(key)) {
		pr_warn("%s: write arg fail\n", key);
		return -EIO;
	}

	if (send_byte(len, APPLESMC_DATA_PORT)) {
		pr_warn("%.4s: write len fail\n", key);
		return -EIO;
	}

	for (i = 0; i < len; i++) {
		if (send_byte(buffer[i], APPLESMC_DATA_PORT)) {
			pr_warn("%s: write data fail\n", key);
			return -EIO;
		}
	}

	return 0;
}

static int read_register_count(unsigned int *count)
{
	__be32 be;
	int ret;

	ret = read_smc(APPLESMC_READ_CMD, KEY_COUNT_KEY, (u8 *)&be, 4);
	if (ret)
		return ret;

	*count = be32_to_cpu(be);
	return 0;
}

/*
 * Serialized I/O
 *
 * Returns zero on success or a negative error on failure.
 * All functions below are concurrency safe - callers should NOT hold lock.
 */

static int applesmc_read_entry(const struct applesmc_entry *entry,
			       u8 *buf, u8 len)
{
	int ret;

	if (entry->len != len)
		return -EINVAL;
	mutex_lock(&smcreg.mutex);
	ret = read_smc(APPLESMC_READ_CMD, entry->key, buf, len);
	mutex_unlock(&smcreg.mutex);

	return ret;
}

static int applesmc_write_entry(const struct applesmc_entry *entry,
				const u8 *buf, u8 len)
{
	int ret;

	if (entry->len != len)
		return -EINVAL;
	mutex_lock(&smcreg.mutex);
	ret = write_smc(APPLESMC_WRITE_CMD, entry->key, buf, len);
	mutex_unlock(&smcreg.mutex);
	return ret;
}

static const struct applesmc_entry *applesmc_get_entry_by_index(int index)
{
	struct applesmc_entry *cache = &smcreg.cache[index];
	u8 key[4], info[6];
	__be32 be;
	int ret = 0;

	if (cache->valid)
		return cache;

	mutex_lock(&smcreg.mutex);

	if (cache->valid)
		goto out;
	be = cpu_to_be32(index);
	ret = read_smc(APPLESMC_GET_KEY_BY_INDEX_CMD, (u8 *)&be, key, 4);
	if (ret)
		goto out;
	ret = read_smc(APPLESMC_GET_KEY_TYPE_CMD, key, info, 6);
	if (ret)
		goto out;

	memcpy(cache->key, key, 4);
	cache->len = info[0];
	memcpy(cache->type, &info[1], 4);
	cache->flags = info[5];
	cache->valid = 1;

out:
	mutex_unlock(&smcreg.mutex);
	if (ret)
		return ERR_PTR(ret);
	return cache;
}

static int applesmc_get_lower_bound(unsigned int *lo, const char *key)
{
	int begin = 0, end = smcreg.key_count;
	const struct applesmc_entry *entry;

	while (begin != end) {
		int middle = begin + (end - begin) / 2;
		entry = applesmc_get_entry_by_index(middle);
		if (IS_ERR(entry)) {
			*lo = 0;
			return PTR_ERR(entry);
		}
		if (strcmp(entry->key, key) < 0)
			begin = middle + 1;
		else
			end = middle;
	}

	*lo = begin;
	return 0;
}

static int applesmc_get_upper_bound(unsigned int *hi, const char *key)
{
	int begin = 0, end = smcreg.key_count;
	const struct applesmc_entry *entry;

	while (begin != end) {
		int middle = begin + (end - begin) / 2;
		entry = applesmc_get_entry_by_index(middle);
		if (IS_ERR(entry)) {
			*hi = smcreg.key_count;
			return PTR_ERR(entry);
		}
		if (strcmp(key, entry->key) < 0)
			end = middle;
		else
			begin = middle + 1;
	}

	*hi = begin;
	return 0;
}

static const struct applesmc_entry *applesmc_get_entry_by_key(const char *key)
{
	int begin, end;
	int ret;

	ret = applesmc_get_lower_bound(&begin, key);
	if (ret)
		return ERR_PTR(ret);
	ret = applesmc_get_upper_bound(&end, key);
	if (ret)
		return ERR_PTR(ret);
	if (end - begin != 1)
		return ERR_PTR(-EINVAL);

	return applesmc_get_entry_by_index(begin);
}

static int applesmc_read_key(const char *key, u8 *buffer, u8 len)
{
	const struct applesmc_entry *entry;

	entry = applesmc_get_entry_by_key(key);
	if (IS_ERR(entry))
		return PTR_ERR(entry);

	return applesmc_read_entry(entry, buffer, len);
}

static int applesmc_write_key(const char *key, const u8 *buffer, u8 len)
{
	const struct applesmc_entry *entry;

	entry = applesmc_get_entry_by_key(key);
	if (IS_ERR(entry))
		return PTR_ERR(entry);

	return applesmc_write_entry(entry, buffer, len);
}

static int applesmc_has_key(const char *key, bool *value)
{
	const struct applesmc_entry *entry;

	entry = applesmc_get_entry_by_key(key);
	if (IS_ERR(entry) && PTR_ERR(entry) != -EINVAL)
		return PTR_ERR(entry);

	*value = !IS_ERR(entry);
	return 0;
}

/*
 * applesmc_read_s16 - Read 16-bit signed big endian register
 */
static int applesmc_read_s16(const char *key, s16 *value)
{
	u8 buffer[2];
	int ret;

	ret = applesmc_read_key(key, buffer, 2);
	if (ret)
		return ret;

	*value = ((s16)buffer[0] << 8) | buffer[1];
	return 0;
}

/*
 * applesmc_device_init - initialize the accelerometer.  Can sleep.
 */
static void applesmc_device_init(void)
{
	int total;
	u8 buffer[2];

	if (!smcreg.has_accelerometer)
		return;

	for (total = INIT_TIMEOUT_MSECS; total > 0; total -= INIT_WAIT_MSECS) {
		if (!applesmc_read_key(MOTION_SENSOR_KEY, buffer, 2) &&
				(buffer[0] != 0x00 || buffer[1] != 0x00))
			return;
		buffer[0] = 0xe0;
		buffer[1] = 0x00;
		applesmc_write_key(MOTION_SENSOR_KEY, buffer, 2);
		msleep(INIT_WAIT_MSECS);
	}

	pr_warn("failed to init the device\n");
}

static int applesmc_init_index(struct applesmc_registers *s)
{
	const struct applesmc_entry *entry;
	unsigned int i;

	if (s->index)
		return 0;

	s->index = kcalloc(s->temp_count, sizeof(s->index[0]), GFP_KERNEL);
	if (!s->index)
		return -ENOMEM;

	for (i = s->temp_begin; i < s->temp_end; i++) {
		entry = applesmc_get_entry_by_index(i);
		if (IS_ERR(entry))
			continue;
		if (strcmp(entry->type, TEMP_SENSOR_TYPE))
			continue;
		s->index[s->index_count++] = entry->key;
	}

	return 0;
}

/*
 * applesmc_init_smcreg_try - Try to initialize register cache. Idempotent.
 */
static int applesmc_init_smcreg_try(void)
{
	struct applesmc_registers *s = &smcreg;
	bool left_light_sensor, right_light_sensor;
	u8 tmp[1];
	int ret;

	if (s->init_complete)
		return 0;

	ret = read_register_count(&s->key_count);
	if (ret)
		return ret;

	if (!s->cache)
		s->cache = kcalloc(s->key_count, sizeof(*s->cache), GFP_KERNEL);
	if (!s->cache)
		return -ENOMEM;

	ret = applesmc_read_key(FANS_COUNT, tmp, 1);
	if (ret)
		return ret;
	s->fan_count = tmp[0];

	ret = applesmc_get_lower_bound(&s->temp_begin, "T");
	if (ret)
		return ret;
	ret = applesmc_get_lower_bound(&s->temp_end, "U");
	if (ret)
		return ret;
	s->temp_count = s->temp_end - s->temp_begin;

	ret = applesmc_init_index(s);
	if (ret)
		return ret;

	ret = applesmc_has_key(LIGHT_SENSOR_LEFT_KEY, &left_light_sensor);
	if (ret)
		return ret;
	ret = applesmc_has_key(LIGHT_SENSOR_RIGHT_KEY, &right_light_sensor);
	if (ret)
		return ret;
	ret = applesmc_has_key(MOTION_SENSOR_KEY, &s->has_accelerometer);
	if (ret)
		return ret;
	ret = applesmc_has_key(BACKLIGHT_KEY, &s->has_key_backlight);
	if (ret)
		return ret;

	s->num_light_sensors = left_light_sensor + right_light_sensor;
	s->init_complete = true;

	pr_info("key=%d fan=%d temp=%d index=%d acc=%d lux=%d kbd=%d\n",
	       s->key_count, s->fan_count, s->temp_count, s->index_count,
	       s->has_accelerometer,
	       s->num_light_sensors,
	       s->has_key_backlight);

	return 0;
}

static void applesmc_destroy_smcreg(void)
{
	kfree(smcreg.index);
	smcreg.index = NULL;
	kfree(smcreg.cache);
	smcreg.cache = NULL;
	smcreg.init_complete = false;
}

/*
 * applesmc_init_smcreg - Initialize register cache.
 *
 * Retries until initialization is successful, or the operation times out.
 *
 */
static int applesmc_init_smcreg(void)
{
	int ms, ret;

	for (ms = 0; ms < INIT_TIMEOUT_MSECS; ms += INIT_WAIT_MSECS) {
		ret = applesmc_init_smcreg_try();
		if (!ret) {
			if (ms)
				pr_info("init_smcreg() took %d ms\n", ms);
			return 0;
		}
		msleep(INIT_WAIT_MSECS);
	}

	applesmc_destroy_smcreg();

	return ret;
}

/* Device model stuff */
static int applesmc_probe(struct platform_device *dev)
{
	int ret;

	ret = applesmc_init_smcreg();
	if (ret)
		return ret;

	applesmc_device_init();

	return 0;
}

/* Synchronize device with memorized backlight state */
static int applesmc_pm_resume(struct device *dev)
{
	if (smcreg.has_key_backlight)
		applesmc_write_key(BACKLIGHT_KEY, backlight_state, 2);
	return 0;
}

/* Reinitialize device on resume from hibernation */
static int applesmc_pm_restore(struct device *dev)
{
	applesmc_device_init();
	return applesmc_pm_resume(dev);
}

static const struct dev_pm_ops applesmc_pm_ops = {
	.resume = applesmc_pm_resume,
	.restore = applesmc_pm_restore,
};

static struct platform_driver applesmc_driver = {
	.probe = applesmc_probe,
	.driver	= {
		.name = "applesmc",
		.owner = THIS_MODULE,
		.pm = &applesmc_pm_ops,
	},
};

/*
 * applesmc_calibrate - Set our "resting" values.  Callers must
 * hold applesmc_lock.
 */
static void applesmc_calibrate(void)
{
	applesmc_read_s16(MOTION_SENSOR_X_KEY, &rest_x);
	applesmc_read_s16(MOTION_SENSOR_Y_KEY, &rest_y);
	rest_x = -rest_x;
}

static void applesmc_idev_poll(struct input_polled_dev *dev)
{
	struct input_dev *idev = dev->input;
	s16 x, y;

	if (applesmc_read_s16(MOTION_SENSOR_X_KEY, &x))
		return;
	if (applesmc_read_s16(MOTION_SENSOR_Y_KEY, &y))
		return;

	x = -x;
	input_report_abs(idev, ABS_X, x - rest_x);
	input_report_abs(idev, ABS_Y, y - rest_y);
	input_sync(idev);
}

/* Sysfs Files */

static ssize_t applesmc_name_show(struct device *dev,
				   struct device_attribute *attr, char *buf)
{
	return snprintf(buf, PAGE_SIZE, "applesmc\n");
}

static ssize_t applesmc_position_show(struct device *dev,
				   struct device_attribute *attr, char *buf)
{
	int ret;
	s16 x, y, z;

	ret = applesmc_read_s16(MOTION_SENSOR_X_KEY, &x);
	if (ret)
		goto out;
	ret = applesmc_read_s16(MOTION_SENSOR_Y_KEY, &y);
	if (ret)
		goto out;
	ret = applesmc_read_s16(MOTION_SENSOR_Z_KEY, &z);
	if (ret)
		goto out;

out:
	if (ret)
		return ret;
	else
		return snprintf(buf, PAGE_SIZE, "(%d,%d,%d)\n", x, y, z);
}

static ssize_t applesmc_light_show(struct device *dev,
				struct device_attribute *attr, char *sysfsbuf)
{
	const struct applesmc_entry *entry;
	static int data_length;
	int ret;
	u8 left = 0, right = 0;
	u8 buffer[10];

	if (!data_length) {
		entry = applesmc_get_entry_by_key(LIGHT_SENSOR_LEFT_KEY);
		if (IS_ERR(entry))
			return PTR_ERR(entry);
		if (entry->len > 10)
			return -ENXIO;
		data_length = entry->len;
		pr_info("light sensor data length set to %d\n", data_length);
	}

	ret = applesmc_read_key(LIGHT_SENSOR_LEFT_KEY, buffer, data_length);
	/* newer macbooks report a single 10-bit bigendian value */
	if (data_length == 10) {
		left = be16_to_cpu(*(__be16 *)(buffer + 6)) >> 2;
		goto out;
	}
	left = buffer[2];
	if (ret)
		goto out;
	ret = applesmc_read_key(LIGHT_SENSOR_RIGHT_KEY, buffer, data_length);
	right = buffer[2];

out:
	if (ret)
		return ret;
	else
		return snprintf(sysfsbuf, PAGE_SIZE, "(%d,%d)\n", left, right);
}

/* Displays sensor key as label */
static ssize_t applesmc_show_sensor_label(struct device *dev,
			struct device_attribute *devattr, char *sysfsbuf)
{
	const char *key = smcreg.index[to_index(devattr)];

	return snprintf(sysfsbuf, PAGE_SIZE, "%s\n", key);
}

/* Displays degree Celsius * 1000 */
static ssize_t applesmc_show_temperature(struct device *dev,
			struct device_attribute *devattr, char *sysfsbuf)
{
	const char *key = smcreg.index[to_index(devattr)];
	int ret;
	s16 value;
	int temp;

	ret = applesmc_read_s16(key, &value);
	if (ret)
		return ret;

	temp = 250 * (value >> 6);

	return snprintf(sysfsbuf, PAGE_SIZE, "%d\n", temp);
}

static ssize_t applesmc_show_fan_speed(struct device *dev,
				struct device_attribute *attr, char *sysfsbuf)
{
	int ret;
	unsigned int speed = 0;
	char newkey[5];
	u8 buffer[2];

	sprintf(newkey, fan_speed_fmt[to_option(attr)], to_index(attr));

	ret = applesmc_read_key(newkey, buffer, 2);
	speed = ((buffer[0] << 8 | buffer[1]) >> 2);

	if (ret)
		return ret;
	else
		return snprintf(sysfsbuf, PAGE_SIZE, "%u\n", speed);
}

static ssize_t applesmc_store_fan_speed(struct device *dev,
					struct device_attribute *attr,
					const char *sysfsbuf, size_t count)
{
	int ret;
	unsigned long speed;
	char newkey[5];
	u8 buffer[2];

	if (kstrtoul(sysfsbuf, 10, &speed) < 0 || speed >= 0x4000)
		return -EINVAL;		/* Bigger than a 14-bit value */

	sprintf(newkey, fan_speed_fmt[to_option(attr)], to_index(attr));

	buffer[0] = (speed >> 6) & 0xff;
	buffer[1] = (speed << 2) & 0xff;
	ret = applesmc_write_key(newkey, buffer, 2);

	if (ret)
		return ret;
	else
		return count;
}

static ssize_t applesmc_show_fan_manual(struct device *dev,
			struct device_attribute *attr, char *sysfsbuf)
{
	int ret;
	u16 manual = 0;
	u8 buffer[2];

	ret = applesmc_read_key(FANS_MANUAL, buffer, 2);
	manual = ((buffer[0] << 8 | buffer[1]) >> to_index(attr)) & 0x01;

	if (ret)
		return ret;
	else
		return snprintf(sysfsbuf, PAGE_SIZE, "%d\n", manual);
}

static ssize_t applesmc_store_fan_manual(struct device *dev,
					 struct device_attribute *attr,
					 const char *sysfsbuf, size_t count)
{
	int ret;
	u8 buffer[2];
	unsigned long input;
	u16 val;

	if (kstrtoul(sysfsbuf, 10, &input) < 0)
		return -EINVAL;

	ret = applesmc_read_key(FANS_MANUAL, buffer, 2);
	val = (buffer[0] << 8 | buffer[1]);
	if (ret)
		goto out;

	if (input)
		val = val | (0x01 << to_index(attr));
	else
		val = val & ~(0x01 << to_index(attr));

	buffer[0] = (val >> 8) & 0xFF;
	buffer[1] = val & 0xFF;

	ret = applesmc_write_key(FANS_MANUAL, buffer, 2);

out:
	if (ret)
		return ret;
	else
		return count;
}

static ssize_t applesmc_show_fan_position(struct device *dev,
				struct device_attribute *attr, char *sysfsbuf)
{
	int ret;
	char newkey[5];
	u8 buffer[17];

	sprintf(newkey, FAN_ID_FMT, to_index(attr));

	ret = applesmc_read_key(newkey, buffer, 16);
	buffer[16] = 0;

	if (ret)
		return ret;
	else
		return snprintf(sysfsbuf, PAGE_SIZE, "%s\n", buffer+4);
}

static ssize_t applesmc_calibrate_show(struct device *dev,
				struct device_attribute *attr, char *sysfsbuf)
{
	return snprintf(sysfsbuf, PAGE_SIZE, "(%d,%d)\n", rest_x, rest_y);
}

static ssize_t applesmc_calibrate_store(struct device *dev,
	struct device_attribute *attr, const char *sysfsbuf, size_t count)
{
	applesmc_calibrate();

	return count;
}

static void applesmc_backlight_set(struct work_struct *work)
{
	applesmc_write_key(BACKLIGHT_KEY, backlight_state, 2);
}
static DECLARE_WORK(backlight_work, &applesmc_backlight_set);

static void applesmc_brightness_set(struct led_classdev *led_cdev,
						enum led_brightness value)
{
	int ret;

	backlight_state[0] = value;
	ret = queue_work(applesmc_led_wq, &backlight_work);

	if (debug && (!ret))
		printk(KERN_DEBUG "applesmc: work was already on the queue.\n");
}

static ssize_t applesmc_key_count_show(struct device *dev,
				struct device_attribute *attr, char *sysfsbuf)
{
	int ret;
	u8 buffer[4];
	u32 count;

	ret = applesmc_read_key(KEY_COUNT_KEY, buffer, 4);
	count = ((u32)buffer[0]<<24) + ((u32)buffer[1]<<16) +
						((u32)buffer[2]<<8) + buffer[3];

	if (ret)
		return ret;
	else
		return snprintf(sysfsbuf, PAGE_SIZE, "%d\n", count);
}

static ssize_t applesmc_key_at_index_read_show(struct device *dev,
				struct device_attribute *attr, char *sysfsbuf)
{
	const struct applesmc_entry *entry;
	int ret;

	entry = applesmc_get_entry_by_index(key_at_index);
	if (IS_ERR(entry))
		return PTR_ERR(entry);
	ret = applesmc_read_entry(entry, sysfsbuf, entry->len);
	if (ret)
		return ret;

	return entry->len;
}

static ssize_t applesmc_key_at_index_data_length_show(struct device *dev,
				struct device_attribute *attr, char *sysfsbuf)
{
	const struct applesmc_entry *entry;

	entry = applesmc_get_entry_by_index(key_at_index);
	if (IS_ERR(entry))
		return PTR_ERR(entry);

	return snprintf(sysfsbuf, PAGE_SIZE, "%d\n", entry->len);
}

static ssize_t applesmc_key_at_index_type_show(struct device *dev,
				struct device_attribute *attr, char *sysfsbuf)
{
	const struct applesmc_entry *entry;

	entry = applesmc_get_entry_by_index(key_at_index);
	if (IS_ERR(entry))
		return PTR_ERR(entry);

	return snprintf(sysfsbuf, PAGE_SIZE, "%s\n", entry->type);
}

static ssize_t applesmc_key_at_index_name_show(struct device *dev,
				struct device_attribute *attr, char *sysfsbuf)
{
	const struct applesmc_entry *entry;

	entry = applesmc_get_entry_by_index(key_at_index);
	if (IS_ERR(entry))
		return PTR_ERR(entry);

	return snprintf(sysfsbuf, PAGE_SIZE, "%s\n", entry->key);
}

static ssize_t applesmc_key_at_index_show(struct device *dev,
				struct device_attribute *attr, char *sysfsbuf)
{
	return snprintf(sysfsbuf, PAGE_SIZE, "%d\n", key_at_index);
}

static ssize_t applesmc_key_at_index_store(struct device *dev,
	struct device_attribute *attr, const char *sysfsbuf, size_t count)
{
	unsigned long newkey;

	if (kstrtoul(sysfsbuf, 10, &newkey) < 0
	    || newkey >= smcreg.key_count)
		return -EINVAL;

	key_at_index = newkey;
	return count;
}

static struct led_classdev applesmc_backlight = {
	.name			= "smc::kbd_backlight",
	.default_trigger	= "nand-disk",
	.brightness_set		= applesmc_brightness_set,
};

static struct applesmc_node_group info_group[] = {
	{ "name", applesmc_name_show },
	{ "key_count", applesmc_key_count_show },
	{ "key_at_index", applesmc_key_at_index_show, applesmc_key_at_index_store },
	{ "key_at_index_name", applesmc_key_at_index_name_show },
	{ "key_at_index_type", applesmc_key_at_index_type_show },
	{ "key_at_index_data_length", applesmc_key_at_index_data_length_show },
	{ "key_at_index_data", applesmc_key_at_index_read_show },
	{ }
};

static struct applesmc_node_group accelerometer_group[] = {
	{ "position", applesmc_position_show },
	{ "calibrate", applesmc_calibrate_show, applesmc_calibrate_store },
	{ }
};

static struct applesmc_node_group light_sensor_group[] = {
	{ "light", applesmc_light_show },
	{ }
};

static struct applesmc_node_group fan_group[] = {
	{ "fan%d_label", applesmc_show_fan_position },
	{ "fan%d_input", applesmc_show_fan_speed, NULL, 0 },
	{ "fan%d_min", applesmc_show_fan_speed, applesmc_store_fan_speed, 1 },
	{ "fan%d_max", applesmc_show_fan_speed, NULL, 2 },
	{ "fan%d_safe", applesmc_show_fan_speed, NULL, 3 },
	{ "fan%d_output", applesmc_show_fan_speed, applesmc_store_fan_speed, 4 },
	{ "fan%d_manual", applesmc_show_fan_manual, applesmc_store_fan_manual },
	{ }
};

static struct applesmc_node_group temp_group[] = {
	{ "temp%d_label", applesmc_show_sensor_label },
	{ "temp%d_input", applesmc_show_temperature },
	{ }
};

/* Module stuff */

/*
 * applesmc_destroy_nodes - remove files and free associated memory
 */
static void applesmc_destroy_nodes(struct applesmc_node_group *groups)
{
	struct applesmc_node_group *grp;
	struct applesmc_dev_attr *node;

	for (grp = groups; grp->nodes; grp++) {
		for (node = grp->nodes; node->sda.dev_attr.attr.name; node++)
			sysfs_remove_file(&pdev->dev.kobj,
					  &node->sda.dev_attr.attr);
		kfree(grp->nodes);
		grp->nodes = NULL;
	}
}

/*
 * applesmc_create_nodes - create a two-dimensional group of sysfs files
 */
static int applesmc_create_nodes(struct applesmc_node_group *groups, int num)
{
	struct applesmc_node_group *grp;
	struct applesmc_dev_attr *node;
	struct attribute *attr;
	int ret, i;

	for (grp = groups; grp->format; grp++) {
		grp->nodes = kcalloc(num + 1, sizeof(*node), GFP_KERNEL);
		if (!grp->nodes) {
			ret = -ENOMEM;
			goto out;
		}
		for (i = 0; i < num; i++) {
			node = &grp->nodes[i];
			sprintf(node->name, grp->format, i + 1);
			node->sda.index = (grp->option << 16) | (i & 0xffff);
			node->sda.dev_attr.show = grp->show;
			node->sda.dev_attr.store = grp->store;
			attr = &node->sda.dev_attr.attr;
			sysfs_attr_init(attr);
			attr->name = node->name;
			attr->mode = S_IRUGO | (grp->store ? S_IWUSR : 0);
			ret = sysfs_create_file(&pdev->dev.kobj, attr);
			if (ret) {
				attr->name = NULL;
				goto out;
			}
		}
	}

	return 0;
out:
	applesmc_destroy_nodes(groups);
	return ret;
}

/* Create accelerometer ressources */
static int applesmc_create_accelerometer(void)
{
	struct input_dev *idev;
	int ret;

	if (!smcreg.has_accelerometer)
		return 0;

	ret = applesmc_create_nodes(accelerometer_group, 1);
	if (ret)
		goto out;

	applesmc_idev = input_allocate_polled_device();
	if (!applesmc_idev) {
		ret = -ENOMEM;
		goto out_sysfs;
	}

	applesmc_idev->poll = applesmc_idev_poll;
	applesmc_idev->poll_interval = APPLESMC_POLL_INTERVAL;

	/* initial calibrate for the input device */
	applesmc_calibrate();

	/* initialize the input device */
	idev = applesmc_idev->input;
	idev->name = "applesmc";
	idev->id.bustype = BUS_HOST;
	idev->dev.parent = &pdev->dev;
	idev->evbit[0] = BIT_MASK(EV_ABS);
	input_set_abs_params(idev, ABS_X,
			-256, 256, APPLESMC_INPUT_FUZZ, APPLESMC_INPUT_FLAT);
	input_set_abs_params(idev, ABS_Y,
			-256, 256, APPLESMC_INPUT_FUZZ, APPLESMC_INPUT_FLAT);

	ret = input_register_polled_device(applesmc_idev);
	if (ret)
		goto out_idev;

	return 0;

out_idev:
	input_free_polled_device(applesmc_idev);

out_sysfs:
	applesmc_destroy_nodes(accelerometer_group);

out:
	pr_warn("driver init failed (ret=%d)!\n", ret);
	return ret;
}

/* Release all ressources used by the accelerometer */
static void applesmc_release_accelerometer(void)
{
	if (!smcreg.has_accelerometer)
		return;
	input_unregister_polled_device(applesmc_idev);
	input_free_polled_device(applesmc_idev);
	applesmc_destroy_nodes(accelerometer_group);
}

static int applesmc_create_light_sensor(void)
{
	if (!smcreg.num_light_sensors)
		return 0;
	return applesmc_create_nodes(light_sensor_group, 1);
}

static void applesmc_release_light_sensor(void)
{
	if (!smcreg.num_light_sensors)
		return;
	applesmc_destroy_nodes(light_sensor_group);
}

static int applesmc_create_key_backlight(void)
{
	if (!smcreg.has_key_backlight)
		return 0;
	applesmc_led_wq = create_singlethread_workqueue("applesmc-led");
	if (!applesmc_led_wq)
		return -ENOMEM;
	return led_classdev_register(&pdev->dev, &applesmc_backlight);
}

static void applesmc_release_key_backlight(void)
{
	if (!smcreg.has_key_backlight)
		return;
	led_classdev_unregister(&applesmc_backlight);
	destroy_workqueue(applesmc_led_wq);
}

static int applesmc_dmi_match(const struct dmi_system_id *id)
{
	return 1;
}

/*
 * Note that DMI_MATCH(...,"MacBook") will match "MacBookPro1,1".
 * So we need to put "Apple MacBook Pro" before "Apple MacBook".
 */
static __initdata struct dmi_system_id applesmc_whitelist[] = {
	{ applesmc_dmi_match, "Apple MacBook Air", {
	  DMI_MATCH(DMI_BOARD_VENDOR, "Apple"),
	  DMI_MATCH(DMI_PRODUCT_NAME, "MacBookAir") },
	},
	{ applesmc_dmi_match, "Apple MacBook Pro", {
	  DMI_MATCH(DMI_BOARD_VENDOR, "Apple"),
	  DMI_MATCH(DMI_PRODUCT_NAME, "MacBookPro") },
	},
	{ applesmc_dmi_match, "Apple MacBook", {
	  DMI_MATCH(DMI_BOARD_VENDOR, "Apple"),
	  DMI_MATCH(DMI_PRODUCT_NAME, "MacBook") },
	},
	{ applesmc_dmi_match, "Apple Macmini", {
	  DMI_MATCH(DMI_BOARD_VENDOR, "Apple"),
	  DMI_MATCH(DMI_PRODUCT_NAME, "Macmini") },
	},
	{ applesmc_dmi_match, "Apple MacPro", {
	  DMI_MATCH(DMI_BOARD_VENDOR, "Apple"),
	  DMI_MATCH(DMI_PRODUCT_NAME, "MacPro") },
	},
	{ applesmc_dmi_match, "Apple iMac", {
	  DMI_MATCH(DMI_BOARD_VENDOR, "Apple"),
	  DMI_MATCH(DMI_PRODUCT_NAME, "iMac") },
	},
	{ .ident = NULL }
};

static int __init applesmc_init(void)
{
	int ret;

	if (!dmi_check_system(applesmc_whitelist)) {
		pr_warn("supported laptop not found!\n");
		ret = -ENODEV;
		goto out;
	}

	if (!request_region(APPLESMC_DATA_PORT, APPLESMC_NR_PORTS,
								"applesmc")) {
		ret = -ENXIO;
		goto out;
	}

	ret = platform_driver_register(&applesmc_driver);
	if (ret)
		goto out_region;

	pdev = platform_device_register_simple("applesmc", APPLESMC_DATA_PORT,
					       NULL, 0);
	if (IS_ERR(pdev)) {
		ret = PTR_ERR(pdev);
		goto out_driver;
	}

	/* create register cache */
	ret = applesmc_init_smcreg();
	if (ret)
		goto out_device;

	ret = applesmc_create_nodes(info_group, 1);
	if (ret)
		goto out_smcreg;

	ret = applesmc_create_nodes(fan_group, smcreg.fan_count);
	if (ret)
		goto out_info;

	ret = applesmc_create_nodes(temp_group, smcreg.index_count);
	if (ret)
		goto out_fans;

	ret = applesmc_create_accelerometer();
	if (ret)
		goto out_temperature;

	ret = applesmc_create_light_sensor();
	if (ret)
		goto out_accelerometer;

	ret = applesmc_create_key_backlight();
	if (ret)
		goto out_light_sysfs;

	hwmon_dev = hwmon_device_register(&pdev->dev);
	if (IS_ERR(hwmon_dev)) {
		ret = PTR_ERR(hwmon_dev);
		goto out_light_ledclass;
	}

	return 0;

out_light_ledclass:
	applesmc_release_key_backlight();
out_light_sysfs:
	applesmc_release_light_sensor();
out_accelerometer:
	applesmc_release_accelerometer();
out_temperature:
	applesmc_destroy_nodes(temp_group);
out_fans:
	applesmc_destroy_nodes(fan_group);
out_info:
	applesmc_destroy_nodes(info_group);
out_smcreg:
	applesmc_destroy_smcreg();
out_device:
	platform_device_unregister(pdev);
out_driver:
	platform_driver_unregister(&applesmc_driver);
out_region:
	release_region(APPLESMC_DATA_PORT, APPLESMC_NR_PORTS);
out:
	pr_warn("driver init failed (ret=%d)!\n", ret);
	return ret;
}

static void __exit applesmc_exit(void)
{
	hwmon_device_unregister(hwmon_dev);
	applesmc_release_key_backlight();
	applesmc_release_light_sensor();
	applesmc_release_accelerometer();
	applesmc_destroy_nodes(temp_group);
	applesmc_destroy_nodes(fan_group);
	applesmc_destroy_nodes(info_group);
	applesmc_destroy_smcreg();
	platform_device_unregister(pdev);
	platform_driver_unregister(&applesmc_driver);
	release_region(APPLESMC_DATA_PORT, APPLESMC_NR_PORTS);
}

module_init(applesmc_init);
module_exit(applesmc_exit);

MODULE_AUTHOR("Nicolas Boichat");
MODULE_DESCRIPTION("Apple SMC");
MODULE_LICENSE("GPL v2");
MODULE_DEVICE_TABLE(dmi, applesmc_whitelist);<|MERGE_RESOLUTION|>--- conflicted
+++ resolved
@@ -56,11 +56,7 @@
 /* wait up to 128 ms for a status change. */
 #define APPLESMC_MIN_WAIT	0x0010
 #define APPLESMC_RETRY_WAIT	0x0100
-<<<<<<< HEAD
-#define APPLESMC_MAX_WAIT	0x8000
-=======
 #define APPLESMC_MAX_WAIT	0x20000
->>>>>>> 4a8e43fe
 
 #define APPLESMC_READ_CMD	0x10
 #define APPLESMC_WRITE_CMD	0x11
