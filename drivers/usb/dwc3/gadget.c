// SPDX-License-Identifier: GPL-2.0
/*
 * gadget.c - DesignWare USB3 DRD Controller Gadget Framework Link
 *
 * Copyright (C) 2010-2011 Texas Instruments Incorporated - http://www.ti.com
 *
 * Authors: Felipe Balbi <balbi@ti.com>,
 *	    Sebastian Andrzej Siewior <bigeasy@linutronix.de>
 */

#include <linux/kernel.h>
#include <linux/delay.h>
#include <linux/slab.h>
#include <linux/spinlock.h>
#include <linux/platform_device.h>
#include <linux/pm_runtime.h>
#include <linux/interrupt.h>
#include <linux/io.h>
#include <linux/list.h>
#include <linux/dma-mapping.h>

#include <linux/usb/ch9.h>
#include <linux/usb/gadget.h>

#include "debug.h"
#include "core.h"
#include "gadget.h"
#include "io.h"

#define DWC3_ALIGN_FRAME(d, n)	(((d)->frame_number + ((d)->interval * (n))) \
					& ~((d)->interval - 1))

/**
 * dwc3_gadget_set_test_mode - enables usb2 test modes
 * @dwc: pointer to our context structure
 * @mode: the mode to set (J, K SE0 NAK, Force Enable)
 *
 * Caller should take care of locking. This function will return 0 on
 * success or -EINVAL if wrong Test Selector is passed.
 */
int dwc3_gadget_set_test_mode(struct dwc3 *dwc, int mode)
{
	u32		reg;

	reg = dwc3_readl(dwc->regs, DWC3_DCTL);
	reg &= ~DWC3_DCTL_TSTCTRL_MASK;

	switch (mode) {
	case TEST_J:
	case TEST_K:
	case TEST_SE0_NAK:
	case TEST_PACKET:
	case TEST_FORCE_EN:
		reg |= mode << 1;
		break;
	default:
		return -EINVAL;
	}

	dwc3_writel(dwc->regs, DWC3_DCTL, reg);

	return 0;
}

/**
 * dwc3_gadget_get_link_state - gets current state of usb link
 * @dwc: pointer to our context structure
 *
 * Caller should take care of locking. This function will
 * return the link state on success (>= 0) or -ETIMEDOUT.
 */
int dwc3_gadget_get_link_state(struct dwc3 *dwc)
{
	u32		reg;

	reg = dwc3_readl(dwc->regs, DWC3_DSTS);

	return DWC3_DSTS_USBLNKST(reg);
}

/**
 * dwc3_gadget_set_link_state - sets usb link to a particular state
 * @dwc: pointer to our context structure
 * @state: the state to put link into
 *
 * Caller should take care of locking. This function will
 * return 0 on success or -ETIMEDOUT.
 */
int dwc3_gadget_set_link_state(struct dwc3 *dwc, enum dwc3_link_state state)
{
	int		retries = 10000;
	u32		reg;

	/*
	 * Wait until device controller is ready. Only applies to 1.94a and
	 * later RTL.
	 */
	if (dwc->revision >= DWC3_REVISION_194A) {
		while (--retries) {
			reg = dwc3_readl(dwc->regs, DWC3_DSTS);
			if (reg & DWC3_DSTS_DCNRD)
				udelay(5);
			else
				break;
		}

		if (retries <= 0)
			return -ETIMEDOUT;
	}

	reg = dwc3_readl(dwc->regs, DWC3_DCTL);
	reg &= ~DWC3_DCTL_ULSTCHNGREQ_MASK;

	/* set requested state */
	reg |= DWC3_DCTL_ULSTCHNGREQ(state);
	dwc3_writel(dwc->regs, DWC3_DCTL, reg);

	/*
	 * The following code is racy when called from dwc3_gadget_wakeup,
	 * and is not needed, at least on newer versions
	 */
	if (dwc->revision >= DWC3_REVISION_194A)
		return 0;

	/* wait for a change in DSTS */
	retries = 10000;
	while (--retries) {
		reg = dwc3_readl(dwc->regs, DWC3_DSTS);

		if (DWC3_DSTS_USBLNKST(reg) == state)
			return 0;

		udelay(5);
	}

	return -ETIMEDOUT;
}

/**
 * dwc3_ep_inc_trb - increment a trb index.
 * @index: Pointer to the TRB index to increment.
 *
 * The index should never point to the link TRB. After incrementing,
 * if it is point to the link TRB, wrap around to the beginning. The
 * link TRB is always at the last TRB entry.
 */
static void dwc3_ep_inc_trb(u8 *index)
{
	(*index)++;
	if (*index == (DWC3_TRB_NUM - 1))
		*index = 0;
}

/**
 * dwc3_ep_inc_enq - increment endpoint's enqueue pointer
 * @dep: The endpoint whose enqueue pointer we're incrementing
 */
static void dwc3_ep_inc_enq(struct dwc3_ep *dep)
{
	dwc3_ep_inc_trb(&dep->trb_enqueue);
}

/**
 * dwc3_ep_inc_deq - increment endpoint's dequeue pointer
 * @dep: The endpoint whose enqueue pointer we're incrementing
 */
static void dwc3_ep_inc_deq(struct dwc3_ep *dep)
{
	dwc3_ep_inc_trb(&dep->trb_dequeue);
}

static void dwc3_gadget_del_and_unmap_request(struct dwc3_ep *dep,
		struct dwc3_request *req, int status)
{
	struct dwc3			*dwc = dep->dwc;

	list_del(&req->list);
	req->remaining = 0;
	req->needs_extra_trb = false;

	if (req->request.status == -EINPROGRESS)
		req->request.status = status;

	if (req->trb)
		usb_gadget_unmap_request_by_dev(dwc->sysdev,
				&req->request, req->direction);

	req->trb = NULL;
	trace_dwc3_gadget_giveback(req);

	if (dep->number > 1)
		pm_runtime_put(dwc->dev);
}

/**
 * dwc3_gadget_giveback - call struct usb_request's ->complete callback
 * @dep: The endpoint to whom the request belongs to
 * @req: The request we're giving back
 * @status: completion code for the request
 *
 * Must be called with controller's lock held and interrupts disabled. This
 * function will unmap @req and call its ->complete() callback to notify upper
 * layers that it has completed.
 */
void dwc3_gadget_giveback(struct dwc3_ep *dep, struct dwc3_request *req,
		int status)
{
	struct dwc3			*dwc = dep->dwc;

	if (dep->stream_capable && timer_pending(&req->stream_timeout_timer))
		del_timer(&req->stream_timeout_timer);

	dwc3_gadget_del_and_unmap_request(dep, req, status);
	req->status = DWC3_REQUEST_STATUS_COMPLETED;

	spin_unlock(&dwc->lock);
	usb_gadget_giveback_request(&dep->endpoint, &req->request);
	spin_lock(&dwc->lock);
}

/**
 * dwc3_send_gadget_generic_command - issue a generic command for the controller
 * @dwc: pointer to the controller context
 * @cmd: the command to be issued
 * @param: command parameter
 *
 * Caller should take care of locking. Issue @cmd with a given @param to @dwc
 * and wait for its completion.
 */
int dwc3_send_gadget_generic_command(struct dwc3 *dwc, unsigned cmd, u32 param)
{
	u32		timeout = 500;
	int		status = 0;
	int		ret = 0;
	u32		reg;

	dwc3_writel(dwc->regs, DWC3_DGCMDPAR, param);
	dwc3_writel(dwc->regs, DWC3_DGCMD, cmd | DWC3_DGCMD_CMDACT);

	do {
		reg = dwc3_readl(dwc->regs, DWC3_DGCMD);
		if (!(reg & DWC3_DGCMD_CMDACT)) {
			status = DWC3_DGCMD_STATUS(reg);
			if (status)
				ret = -EINVAL;
			break;
		}
	} while (--timeout);

	if (!timeout) {
		ret = -ETIMEDOUT;
		status = -ETIMEDOUT;
	}

	trace_dwc3_gadget_generic_cmd(cmd, param, status);

	return ret;
}

static int __dwc3_gadget_wakeup(struct dwc3 *dwc);

/**
 * dwc3_send_gadget_ep_cmd - issue an endpoint command
 * @dep: the endpoint to which the command is going to be issued
 * @cmd: the command to be issued
 * @params: parameters to the command
 *
 * Caller should handle locking. This function will issue @cmd with given
 * @params to @dep and wait for its completion.
 */
int dwc3_send_gadget_ep_cmd(struct dwc3_ep *dep, unsigned cmd,
		struct dwc3_gadget_ep_cmd_params *params)
{
	const struct usb_endpoint_descriptor *desc = dep->endpoint.desc;
	struct dwc3		*dwc = dep->dwc;
	u32			timeout = 1000;
	u32			saved_config = 0;
	u32			reg;

	int			cmd_status = 0;
	int			ret = -EINVAL;

	/*
	 * When operating in USB 2.0 speeds (HS/FS), if GUSB2PHYCFG.ENBLSLPM or
	 * GUSB2PHYCFG.SUSPHY is set, it must be cleared before issuing an
	 * endpoint command.
	 *
	 * Save and clear both GUSB2PHYCFG.ENBLSLPM and GUSB2PHYCFG.SUSPHY
	 * settings. Restore them after the command is completed.
	 *
	 * DWC_usb3 3.30a and DWC_usb31 1.90a programming guide section 3.2.2
	 */
	if (dwc->gadget.speed <= USB_SPEED_HIGH) {
		reg = dwc3_readl(dwc->regs, DWC3_GUSB2PHYCFG(0));
		if (unlikely(reg & DWC3_GUSB2PHYCFG_SUSPHY)) {
			saved_config |= DWC3_GUSB2PHYCFG_SUSPHY;
			reg &= ~DWC3_GUSB2PHYCFG_SUSPHY;
		}

		if (reg & DWC3_GUSB2PHYCFG_ENBLSLPM) {
			saved_config |= DWC3_GUSB2PHYCFG_ENBLSLPM;
			reg &= ~DWC3_GUSB2PHYCFG_ENBLSLPM;
		}

		if (saved_config)
			dwc3_writel(dwc->regs, DWC3_GUSB2PHYCFG(0), reg);
	}

	if (DWC3_DEPCMD_CMD(cmd) == DWC3_DEPCMD_STARTTRANSFER) {
		int		needs_wakeup;

		needs_wakeup = (dwc->link_state == DWC3_LINK_STATE_U1 ||
				dwc->link_state == DWC3_LINK_STATE_U2 ||
				dwc->link_state == DWC3_LINK_STATE_U3);

		if (unlikely(needs_wakeup)) {
			ret = __dwc3_gadget_wakeup(dwc);
			dev_WARN_ONCE(dwc->dev, ret, "wakeup failed --> %d\n",
					ret);
		}
	}

	dwc3_writel(dep->regs, DWC3_DEPCMDPAR0, params->param0);
	dwc3_writel(dep->regs, DWC3_DEPCMDPAR1, params->param1);
	dwc3_writel(dep->regs, DWC3_DEPCMDPAR2, params->param2);

	/*
	 * Synopsys Databook 2.60a states in section 6.3.2.5.6 of that if we're
	 * not relying on XferNotReady, we can make use of a special "No
	 * Response Update Transfer" command where we should clear both CmdAct
	 * and CmdIOC bits.
	 *
	 * With this, we don't need to wait for command completion and can
	 * straight away issue further commands to the endpoint.
	 *
	 * NOTICE: We're making an assumption that control endpoints will never
	 * make use of Update Transfer command. This is a safe assumption
	 * because we can never have more than one request at a time with
	 * Control Endpoints. If anybody changes that assumption, this chunk
	 * needs to be updated accordingly.
	 */
	if (DWC3_DEPCMD_CMD(cmd) == DWC3_DEPCMD_UPDATETRANSFER &&
			!usb_endpoint_xfer_isoc(desc))
		cmd &= ~(DWC3_DEPCMD_CMDIOC | DWC3_DEPCMD_CMDACT);
	else
		cmd |= DWC3_DEPCMD_CMDACT;

	dwc3_writel(dep->regs, DWC3_DEPCMD, cmd);
	do {
		reg = dwc3_readl(dep->regs, DWC3_DEPCMD);
		if (!(reg & DWC3_DEPCMD_CMDACT)) {
			cmd_status = DWC3_DEPCMD_STATUS(reg);

			switch (cmd_status) {
			case 0:
				ret = 0;
				break;
			case DEPEVT_TRANSFER_NO_RESOURCE:
				ret = -EINVAL;
				break;
			case DEPEVT_TRANSFER_BUS_EXPIRY:
				/*
				 * SW issues START TRANSFER command to
				 * isochronous ep with future frame interval. If
				 * future interval time has already passed when
				 * core receives the command, it will respond
				 * with an error status of 'Bus Expiry'.
				 *
				 * Instead of always returning -EINVAL, let's
				 * give a hint to the gadget driver that this is
				 * the case by returning -EAGAIN.
				 */
				ret = -EAGAIN;
				break;
			default:
				dev_WARN(dwc->dev, "UNKNOWN cmd status\n");
			}

			break;
		}
	} while (--timeout);

	if (timeout == 0) {
		ret = -ETIMEDOUT;
		cmd_status = -ETIMEDOUT;
	}

	trace_dwc3_gadget_ep_cmd(dep, cmd, params, cmd_status);

	if (ret == 0 && DWC3_DEPCMD_CMD(cmd) == DWC3_DEPCMD_STARTTRANSFER) {
		dep->flags |= DWC3_EP_TRANSFER_STARTED;
		dwc3_gadget_ep_get_transfer_index(dep);
	}

	if (saved_config) {
		reg = dwc3_readl(dwc->regs, DWC3_GUSB2PHYCFG(0));
		reg |= saved_config;
		dwc3_writel(dwc->regs, DWC3_GUSB2PHYCFG(0), reg);
	}

	return ret;
}

static int dwc3_send_clear_stall_ep_cmd(struct dwc3_ep *dep)
{
	struct dwc3 *dwc = dep->dwc;
	struct dwc3_gadget_ep_cmd_params params;
	u32 cmd = DWC3_DEPCMD_CLEARSTALL;

	/*
	 * As of core revision 2.60a the recommended programming model
	 * is to set the ClearPendIN bit when issuing a Clear Stall EP
	 * command for IN endpoints. This is to prevent an issue where
	 * some (non-compliant) hosts may not send ACK TPs for pending
	 * IN transfers due to a mishandled error condition. Synopsys
	 * STAR 9000614252.
	 */
	if (dep->direction && (dwc->revision >= DWC3_REVISION_260A) &&
	    (dwc->gadget.speed >= USB_SPEED_SUPER))
		cmd |= DWC3_DEPCMD_CLEARPENDIN;

	memset(&params, 0, sizeof(params));

	return dwc3_send_gadget_ep_cmd(dep, cmd, &params);
}

dma_addr_t dwc3_trb_dma_offset(struct dwc3_ep *dep, struct dwc3_trb *trb)
{
	u32		offset = (char *) trb - (char *) dep->trb_pool;

	return dep->trb_pool_dma + offset;
}

static int dwc3_alloc_trb_pool(struct dwc3_ep *dep)
{
	struct dwc3		*dwc = dep->dwc;

	if (dep->trb_pool)
		return 0;

	dep->trb_pool = dma_alloc_coherent(dwc->sysdev,
			sizeof(struct dwc3_trb) * DWC3_TRB_NUM,
			&dep->trb_pool_dma, GFP_KERNEL);
	if (!dep->trb_pool) {
		dev_err(dep->dwc->dev, "failed to allocate trb pool for %s\n",
				dep->name);
		return -ENOMEM;
	}

	return 0;
}

static void dwc3_free_trb_pool(struct dwc3_ep *dep)
{
	struct dwc3		*dwc = dep->dwc;

	dma_free_coherent(dwc->sysdev, sizeof(struct dwc3_trb) * DWC3_TRB_NUM,
			dep->trb_pool, dep->trb_pool_dma);

	dep->trb_pool = NULL;
	dep->trb_pool_dma = 0;
}

static int dwc3_gadget_set_xfer_resource(struct dwc3_ep *dep)
{
	struct dwc3_gadget_ep_cmd_params params;

	memset(&params, 0x00, sizeof(params));

	params.param0 = DWC3_DEPXFERCFG_NUM_XFER_RES(1);

	return dwc3_send_gadget_ep_cmd(dep, DWC3_DEPCMD_SETTRANSFRESOURCE,
			&params);
}

/**
 * dwc3_gadget_start_config - configure ep resources
 * @dep: endpoint that is being enabled
 *
 * Issue a %DWC3_DEPCMD_DEPSTARTCFG command to @dep. After the command's
 * completion, it will set Transfer Resource for all available endpoints.
 *
 * The assignment of transfer resources cannot perfectly follow the data book
 * due to the fact that the controller driver does not have all knowledge of the
 * configuration in advance. It is given this information piecemeal by the
 * composite gadget framework after every SET_CONFIGURATION and
 * SET_INTERFACE. Trying to follow the databook programming model in this
 * scenario can cause errors. For two reasons:
 *
 * 1) The databook says to do %DWC3_DEPCMD_DEPSTARTCFG for every
 * %USB_REQ_SET_CONFIGURATION and %USB_REQ_SET_INTERFACE (8.1.5). This is
 * incorrect in the scenario of multiple interfaces.
 *
 * 2) The databook does not mention doing more %DWC3_DEPCMD_DEPXFERCFG for new
 * endpoint on alt setting (8.1.6).
 *
 * The following simplified method is used instead:
 *
 * All hardware endpoints can be assigned a transfer resource and this setting
 * will stay persistent until either a core reset or hibernation. So whenever we
 * do a %DWC3_DEPCMD_DEPSTARTCFG(0) we can go ahead and do
 * %DWC3_DEPCMD_DEPXFERCFG for every hardware endpoint as well. We are
 * guaranteed that there are as many transfer resources as endpoints.
 *
 * This function is called for each endpoint when it is being enabled but is
 * triggered only when called for EP0-out, which always happens first, and which
 * should only happen in one of the above conditions.
 */
static int dwc3_gadget_start_config(struct dwc3_ep *dep)
{
	struct dwc3_gadget_ep_cmd_params params;
	struct dwc3		*dwc;
	u32			cmd;
	int			i;
	int			ret;

	if (dep->number)
		return 0;

	memset(&params, 0x00, sizeof(params));
	cmd = DWC3_DEPCMD_DEPSTARTCFG;
	dwc = dep->dwc;

	ret = dwc3_send_gadget_ep_cmd(dep, cmd, &params);
	if (ret)
		return ret;

	for (i = 0; i < DWC3_ENDPOINTS_NUM; i++) {
		struct dwc3_ep *dep = dwc->eps[i];

		if (!dep)
			continue;

		ret = dwc3_gadget_set_xfer_resource(dep);
		if (ret)
			return ret;
	}

	return 0;
}

static void stream_timeout_function(struct timer_list *arg)
{
<<<<<<< HEAD
	struct dwc3_request	*req = from_timer(req, arg, stream_timeout_timer);
=======
	struct dwc3_request	*req = from_timer(req, arg,
						stream_timeout_timer);
>>>>>>> e0d688d4
	struct dwc3_ep		*dep = req->dep;
	struct dwc3		*dwc = dep->dwc;
	unsigned long		flags;

	spin_lock_irqsave(&dwc->lock, flags);
<<<<<<< HEAD
	dwc3_stop_active_transfer(dep, true);
=======
	dwc3_stop_active_transfer(dep, true, true);
>>>>>>> e0d688d4
	__dwc3_gadget_kick_transfer(dep);
	spin_unlock_irqrestore(&dwc->lock, flags);
}

static int dwc3_gadget_set_ep_config(struct dwc3_ep *dep, unsigned int action)
{
	const struct usb_ss_ep_comp_descriptor *comp_desc;
	const struct usb_endpoint_descriptor *desc;
	struct dwc3_gadget_ep_cmd_params params;
	struct dwc3 *dwc = dep->dwc;

	comp_desc = dep->endpoint.comp_desc;
	desc = dep->endpoint.desc;

	memset(&params, 0x00, sizeof(params));

	params.param0 = DWC3_DEPCFG_EP_TYPE(usb_endpoint_type(desc))
		| DWC3_DEPCFG_MAX_PACKET_SIZE(usb_endpoint_maxp(desc));

	/* Burst size is only needed in SuperSpeed mode */
	if (dwc->gadget.speed >= USB_SPEED_SUPER) {
		u32 burst = dep->endpoint.maxburst;
		params.param0 |= DWC3_DEPCFG_BURST_SIZE(burst - 1);
	}

	params.param0 |= action;
	if (action == DWC3_DEPCFG_ACTION_RESTORE)
		params.param2 |= dep->saved_state;

	if (usb_endpoint_xfer_control(desc))
		params.param1 = DWC3_DEPCFG_XFER_COMPLETE_EN;

	if (dep->number <= 1 || usb_endpoint_xfer_isoc(desc))
		params.param1 |= DWC3_DEPCFG_XFER_NOT_READY_EN;

	if (usb_ss_max_streams(comp_desc) && usb_endpoint_xfer_bulk(desc)) {
		params.param1 |= DWC3_DEPCFG_STREAM_CAPABLE
			| DWC3_DEPCFG_STREAM_EVENT_EN
			| DWC3_DEPCFG_XFER_COMPLETE_EN;
		dep->stream_capable = true;
	}

	if (!usb_endpoint_xfer_control(desc))
		params.param1 |= DWC3_DEPCFG_XFER_IN_PROGRESS_EN;

	/*
	 * We are doing 1:1 mapping for endpoints, meaning
	 * Physical Endpoints 2 maps to Logical Endpoint 2 and
	 * so on. We consider the direction bit as part of the physical
	 * endpoint number. So USB endpoint 0x81 is 0x03.
	 */
	params.param1 |= DWC3_DEPCFG_EP_NUMBER(dep->number);

	/*
	 * We must use the lower 16 TX FIFOs even though
	 * HW might have more
	 */
	if (dep->direction)
		params.param0 |= DWC3_DEPCFG_FIFO_NUMBER(dep->number >> 1);

	if (desc->bInterval) {
		params.param1 |= DWC3_DEPCFG_BINTERVAL_M1(desc->bInterval - 1);
		dep->interval = 1 << (desc->bInterval - 1);
	}

	return dwc3_send_gadget_ep_cmd(dep, DWC3_DEPCMD_SETEPCONFIG, &params);
}

/**
 * __dwc3_gadget_ep_enable - initializes a hw endpoint
 * @dep: endpoint to be initialized
 * @action: one of INIT, MODIFY or RESTORE
 *
 * Caller should take care of locking. Execute all necessary commands to
 * initialize a HW endpoint so it can be used by a gadget driver.
 */
int __dwc3_gadget_ep_enable(struct dwc3_ep *dep, unsigned int action)
{
	const struct usb_endpoint_descriptor *desc = dep->endpoint.desc;
	struct dwc3		*dwc = dep->dwc;

	u32			reg;
	int			ret;

	if (!(dep->flags & DWC3_EP_ENABLED) || dwc->is_hibernated) {
		ret = dwc3_gadget_start_config(dep);
		if (ret)
			return ret;
	}

	ret = dwc3_gadget_set_ep_config(dep, action);
	if (ret)
		return ret;

	if (!(dep->flags & DWC3_EP_ENABLED) || dwc->is_hibernated) {
		struct dwc3_trb	*trb_st_hw;
		struct dwc3_trb	*trb_link;

		dep->type = usb_endpoint_type(desc);
		dep->flags |= DWC3_EP_ENABLED;

		reg = dwc3_readl(dwc->regs, DWC3_DALEPENA);
		reg |= DWC3_DALEPENA_EP(dep->number);
		dwc3_writel(dwc->regs, DWC3_DALEPENA, reg);

		if (usb_endpoint_xfer_control(desc))
			goto out;

		if (!dwc->is_hibernated) {
			/* Initialize the TRB ring */
			dep->trb_dequeue = 0;
			dep->trb_enqueue = 0;
			memset(dep->trb_pool, 0,
			       sizeof(struct dwc3_trb) * DWC3_TRB_NUM);
		}

		/* Link TRB. The HWO bit is never reset */
		trb_st_hw = &dep->trb_pool[0];

		trb_link = &dep->trb_pool[DWC3_TRB_NUM - 1];
		trb_link->bpl = lower_32_bits(dwc3_trb_dma_offset(dep, trb_st_hw));
		trb_link->bph = upper_32_bits(dwc3_trb_dma_offset(dep, trb_st_hw));
		trb_link->ctrl |= DWC3_TRBCTL_LINK_TRB;
		trb_link->ctrl |= DWC3_TRB_CTRL_HWO;
	}

	/*
	 * Issue StartTransfer here with no-op TRB so we can always rely on No
	 * Response Update Transfer command.
	 */
	if (((usb_endpoint_xfer_bulk(desc) && !dep->stream_capable) ||
	     usb_endpoint_xfer_int(desc)) && !dwc->is_hibernated) {
		struct dwc3_gadget_ep_cmd_params params;
		struct dwc3_trb	*trb;
		dma_addr_t trb_dma;
		u32 cmd;

		memset(&params, 0, sizeof(params));
		trb = &dep->trb_pool[0];
		trb_dma = dwc3_trb_dma_offset(dep, trb);

		params.param0 = upper_32_bits(trb_dma);
		params.param1 = lower_32_bits(trb_dma);

		cmd = DWC3_DEPCMD_STARTTRANSFER;

		ret = dwc3_send_gadget_ep_cmd(dep, cmd, &params);
		if (ret < 0)
			return ret;
	}

out:
	trace_dwc3_gadget_ep_enable(dep);

	return 0;
}

static void dwc3_remove_requests(struct dwc3 *dwc, struct dwc3_ep *dep)
{
	struct dwc3_request		*req;

	dwc3_stop_active_transfer(dep, true, false);

	/* - giveback all requests to gadget driver */
	while (!list_empty(&dep->started_list)) {
		req = next_request(&dep->started_list);

		dwc3_gadget_giveback(dep, req, -ESHUTDOWN);
	}

	while (!list_empty(&dep->pending_list)) {
		req = next_request(&dep->pending_list);

		dwc3_gadget_giveback(dep, req, -ESHUTDOWN);
	}

	while (!list_empty(&dep->cancelled_list)) {
		req = next_request(&dep->cancelled_list);

		dwc3_gadget_giveback(dep, req, -ESHUTDOWN);
	}
}

/**
 * __dwc3_gadget_ep_disable - disables a hw endpoint
 * @dep: the endpoint to disable
 *
 * This function undoes what __dwc3_gadget_ep_enable did and also removes
 * requests which are currently being processed by the hardware and those which
 * are not yet scheduled.
 *
 * Caller should take care of locking.
 */
int __dwc3_gadget_ep_disable(struct dwc3_ep *dep)
{
	struct dwc3		*dwc = dep->dwc;
	u32			reg;

	trace_dwc3_gadget_ep_disable(dep);

	dwc3_remove_requests(dwc, dep);

	/* make sure HW endpoint isn't stalled */
	if (dep->flags & DWC3_EP_STALL)
		__dwc3_gadget_ep_set_halt(dep, 0, false);

	reg = dwc3_readl(dwc->regs, DWC3_DALEPENA);
	reg &= ~DWC3_DALEPENA_EP(dep->number);
	dwc3_writel(dwc->regs, DWC3_DALEPENA, reg);

	dep->stream_capable = false;
	dep->type = 0;
	dep->flags = 0;

	/* Clear out the ep descriptors for non-ep0 */
	if (dep->number > 1) {
		dep->endpoint.comp_desc = NULL;
		dep->endpoint.desc = NULL;
	}

	return 0;
}

/* -------------------------------------------------------------------------- */

static int dwc3_gadget_ep0_enable(struct usb_ep *ep,
		const struct usb_endpoint_descriptor *desc)
{
	return -EINVAL;
}

static int dwc3_gadget_ep0_disable(struct usb_ep *ep)
{
	return -EINVAL;
}

/* -------------------------------------------------------------------------- */

static int dwc3_gadget_ep_enable(struct usb_ep *ep,
		const struct usb_endpoint_descriptor *desc)
{
	struct dwc3_ep			*dep;
	struct dwc3			*dwc;
	unsigned long			flags;
	int				ret;

	if (!ep || !desc || desc->bDescriptorType != USB_DT_ENDPOINT) {
		pr_debug("dwc3: invalid parameters\n");
		return -EINVAL;
	}

	if (!desc->wMaxPacketSize) {
		pr_debug("dwc3: missing wMaxPacketSize\n");
		return -EINVAL;
	}

	dep = to_dwc3_ep(ep);
	dwc = dep->dwc;

	if (dev_WARN_ONCE(dwc->dev, dep->flags & DWC3_EP_ENABLED,
					"%s is already enabled\n",
					dep->name))
		return 0;

	spin_lock_irqsave(&dwc->lock, flags);
	ret = __dwc3_gadget_ep_enable(dep, DWC3_DEPCFG_ACTION_INIT);
	spin_unlock_irqrestore(&dwc->lock, flags);

	return ret;
}

static int dwc3_gadget_ep_disable(struct usb_ep *ep)
{
	struct dwc3_ep			*dep;
	struct dwc3			*dwc;
	unsigned long			flags;
	int				ret;

	if (!ep) {
		pr_debug("dwc3: invalid parameters\n");
		return -EINVAL;
	}

	dep = to_dwc3_ep(ep);
	dwc = dep->dwc;

	if (dev_WARN_ONCE(dwc->dev, !(dep->flags & DWC3_EP_ENABLED),
					"%s is already disabled\n",
					dep->name))
		return 0;

	spin_lock_irqsave(&dwc->lock, flags);
	ret = __dwc3_gadget_ep_disable(dep);
	spin_unlock_irqrestore(&dwc->lock, flags);

	return ret;
}

static struct usb_request *dwc3_gadget_ep_alloc_request(struct usb_ep *ep,
		gfp_t gfp_flags)
{
	struct dwc3_request		*req;
	struct dwc3_ep			*dep = to_dwc3_ep(ep);

	req = kzalloc(sizeof(*req), gfp_flags);
	if (!req)
		return NULL;

	req->direction	= dep->direction;
	req->epnum	= dep->number;
	req->dep	= dep;
	req->status	= DWC3_REQUEST_STATUS_UNKNOWN;

	trace_dwc3_alloc_request(req);

	return &req->request;
}

static void dwc3_gadget_ep_free_request(struct usb_ep *ep,
		struct usb_request *request)
{
	struct dwc3_request		*req = to_dwc3_request(request);

	trace_dwc3_free_request(req);
	kfree(req);
}

/**
 * dwc3_ep_prev_trb - returns the previous TRB in the ring
 * @dep: The endpoint with the TRB ring
 * @index: The index of the current TRB in the ring
 *
 * Returns the TRB prior to the one pointed to by the index. If the
 * index is 0, we will wrap backwards, skip the link TRB, and return
 * the one just before that.
 */
static struct dwc3_trb *dwc3_ep_prev_trb(struct dwc3_ep *dep, u8 index)
{
	u8 tmp = index;

	if (!tmp)
		tmp = DWC3_TRB_NUM - 1;

	return &dep->trb_pool[tmp - 1];
}

static u32 dwc3_calc_trbs_left(struct dwc3_ep *dep)
{
	struct dwc3_trb		*tmp;
	u8			trbs_left;

	/*
	 * If enqueue & dequeue are equal than it is either full or empty.
	 *
	 * One way to know for sure is if the TRB right before us has HWO bit
	 * set or not. If it has, then we're definitely full and can't fit any
	 * more transfers in our ring.
	 */
	if (dep->trb_enqueue == dep->trb_dequeue) {
		tmp = dwc3_ep_prev_trb(dep, dep->trb_enqueue);
		if (tmp->ctrl & DWC3_TRB_CTRL_HWO)
			return 0;

		return DWC3_TRB_NUM - 1;
	}

	trbs_left = dep->trb_dequeue - dep->trb_enqueue;
	trbs_left &= (DWC3_TRB_NUM - 1);

	if (dep->trb_dequeue < dep->trb_enqueue)
		trbs_left--;

	return trbs_left;
}

static void __dwc3_prepare_one_trb(struct dwc3_ep *dep, struct dwc3_trb *trb,
		dma_addr_t dma, unsigned length, unsigned chain, unsigned node,
		unsigned stream_id, unsigned short_not_ok, unsigned no_interrupt)
{
	struct dwc3		*dwc = dep->dwc;
	struct usb_gadget	*gadget = &dwc->gadget;
	enum usb_device_speed	speed = gadget->speed;

	trb->size = DWC3_TRB_SIZE_LENGTH(length);
	trb->bpl = lower_32_bits(dma);
	trb->bph = upper_32_bits(dma);

	switch (usb_endpoint_type(dep->endpoint.desc)) {
	case USB_ENDPOINT_XFER_CONTROL:
		trb->ctrl = DWC3_TRBCTL_CONTROL_SETUP;
		break;

	case USB_ENDPOINT_XFER_ISOC:
		if (!node) {
			trb->ctrl = DWC3_TRBCTL_ISOCHRONOUS_FIRST;

			/*
			 * USB Specification 2.0 Section 5.9.2 states that: "If
			 * there is only a single transaction in the microframe,
			 * only a DATA0 data packet PID is used.  If there are
			 * two transactions per microframe, DATA1 is used for
			 * the first transaction data packet and DATA0 is used
			 * for the second transaction data packet.  If there are
			 * three transactions per microframe, DATA2 is used for
			 * the first transaction data packet, DATA1 is used for
			 * the second, and DATA0 is used for the third."
			 *
			 * IOW, we should satisfy the following cases:
			 *
			 * 1) length <= maxpacket
			 *	- DATA0
			 *
			 * 2) maxpacket < length <= (2 * maxpacket)
			 *	- DATA1, DATA0
			 *
			 * 3) (2 * maxpacket) < length <= (3 * maxpacket)
			 *	- DATA2, DATA1, DATA0
			 */
			if (speed == USB_SPEED_HIGH) {
				struct usb_ep *ep = &dep->endpoint;
				unsigned int mult = 2;
				unsigned int maxp = usb_endpoint_maxp(ep->desc);

				if (length <= (2 * maxp))
					mult--;

				if (length <= maxp)
					mult--;

				trb->size |= DWC3_TRB_SIZE_PCM1(mult);
			}
		} else {
			trb->ctrl = DWC3_TRBCTL_ISOCHRONOUS;
		}

		/* always enable Interrupt on Missed ISOC */
		trb->ctrl |= DWC3_TRB_CTRL_ISP_IMI;
		break;

	case USB_ENDPOINT_XFER_BULK:
	case USB_ENDPOINT_XFER_INT:
		trb->ctrl = DWC3_TRBCTL_NORMAL;
		break;
	default:
		/*
		 * This is only possible with faulty memory because we
		 * checked it already :)
		 */
		dev_WARN(dwc->dev, "Unknown endpoint type %d\n",
				usb_endpoint_type(dep->endpoint.desc));
	}

	/*
	 * Enable Continue on Short Packet
	 * when endpoint is not a stream capable
	 */
	if (usb_endpoint_dir_out(dep->endpoint.desc)) {
		if (!dep->stream_capable)
			trb->ctrl |= DWC3_TRB_CTRL_CSP;

		if (short_not_ok)
			trb->ctrl |= DWC3_TRB_CTRL_ISP_IMI;
	}

	if ((!no_interrupt && !chain) ||
<<<<<<< HEAD
	    (dwc3_calc_trbs_left(dep) == 1))
=======
			(dwc3_calc_trbs_left(dep) == 1))
>>>>>>> e0d688d4
		trb->ctrl |= DWC3_TRB_CTRL_IOC;

	if (chain)
		trb->ctrl |= DWC3_TRB_CTRL_CHN;
	/*
	 * To start transfer on another stream number endpoint need to relase
	 * previously acquired transfer resource for doing that there is two
	 * ways 1. end transfer 2. set lst bit of control trb
	 *
	 * by using lst bit in ctrl trb we will be able to save the time of
	 * ending transfer hence improved performance
	 */
	else if (dep->stream_capable)
		trb->ctrl |= DWC3_TRB_CTRL_LST;

	if (usb_endpoint_xfer_bulk(dep->endpoint.desc) && dep->stream_capable)
		trb->ctrl |= DWC3_TRB_CTRL_SID_SOFN(stream_id);

	trb->ctrl |= DWC3_TRB_CTRL_HWO;

	dwc3_ep_inc_enq(dep);

	trace_dwc3_prepare_trb(dep, trb);
}

/**
 * dwc3_prepare_one_trb - setup one TRB from one request
 * @dep: endpoint for which this request is prepared
 * @req: dwc3_request pointer
 * @chain: should this TRB be chained to the next?
 * @node: only for isochronous endpoints. First TRB needs different type.
 */
static void dwc3_prepare_one_trb(struct dwc3_ep *dep,
		struct dwc3_request *req, unsigned chain, unsigned node)
{
	struct dwc3_trb		*trb;
	unsigned int		length;
	dma_addr_t		dma;
	unsigned		stream_id = req->request.stream_id;
	unsigned		short_not_ok = req->request.short_not_ok;
	unsigned		no_interrupt = req->request.no_interrupt;

	if (req->request.num_sgs > 0) {
		length = sg_dma_len(req->start_sg);
		dma = sg_dma_address(req->start_sg);
	} else {
		length = req->request.length;
		dma = req->request.dma;
	}

	trb = &dep->trb_pool[dep->trb_enqueue];

	if (!req->trb) {
		dwc3_gadget_move_started_request(req);
		req->trb = trb;
		req->trb_dma = dwc3_trb_dma_offset(dep, trb);
	}

	req->num_trbs++;

	__dwc3_prepare_one_trb(dep, trb, dma, length, chain, node,
			stream_id, short_not_ok, no_interrupt);
}

static void dwc3_prepare_one_trb_sg(struct dwc3_ep *dep,
		struct dwc3_request *req)
{
	struct scatterlist *sg = req->start_sg;
	struct scatterlist *s;
	int		i;

	unsigned int remaining = req->request.num_mapped_sgs
		- req->num_queued_sgs;

	for_each_sg(sg, s, remaining, i) {
		unsigned int length = req->request.length;
		unsigned int maxp = usb_endpoint_maxp(dep->endpoint.desc);
		unsigned int rem = length % maxp;
		unsigned chain = true;

		if (sg_is_last(s))
			chain = false;

		if (rem && usb_endpoint_dir_out(dep->endpoint.desc) && !chain) {
			struct dwc3	*dwc = dep->dwc;
			struct dwc3_trb	*trb;

			req->needs_extra_trb = true;

			/* prepare normal TRB */
			dwc3_prepare_one_trb(dep, req, true, i);

			/* Now prepare one extra TRB to align transfer size */
			trb = &dep->trb_pool[dep->trb_enqueue];
			req->num_trbs++;
			__dwc3_prepare_one_trb(dep, trb, dwc->bounce_addr,
					maxp - rem, false, 1,
					req->request.stream_id,
					req->request.short_not_ok,
					req->request.no_interrupt);
		} else {
			dwc3_prepare_one_trb(dep, req, chain, i);
		}

		/*
		 * There can be a situation where all sgs in sglist are not
		 * queued because of insufficient trb number. To handle this
		 * case, update start_sg to next sg to be queued, so that
		 * we have free trbs we can continue queuing from where we
		 * previously stopped
		 */
		if (chain)
			req->start_sg = sg_next(s);

		req->num_queued_sgs++;

		if (!dwc3_calc_trbs_left(dep))
			break;
	}
}

static void dwc3_prepare_one_trb_linear(struct dwc3_ep *dep,
		struct dwc3_request *req)
{
	unsigned int length = req->request.length;
	unsigned int maxp = usb_endpoint_maxp(dep->endpoint.desc);
	unsigned int rem = length % maxp;

	if ((!length || rem) && usb_endpoint_dir_out(dep->endpoint.desc)) {
		struct dwc3	*dwc = dep->dwc;
		struct dwc3_trb	*trb;

		req->needs_extra_trb = true;

		/* prepare normal TRB */
		dwc3_prepare_one_trb(dep, req, true, 0);

		/* Now prepare one extra TRB to align transfer size */
		trb = &dep->trb_pool[dep->trb_enqueue];
		req->num_trbs++;
		__dwc3_prepare_one_trb(dep, trb, dwc->bounce_addr, maxp - rem,
				false, 1, req->request.stream_id,
				req->request.short_not_ok,
				req->request.no_interrupt);
	} else if (req->request.zero && req->request.length &&
		   (IS_ALIGNED(req->request.length, maxp))) {
		struct dwc3	*dwc = dep->dwc;
		struct dwc3_trb	*trb;

		req->needs_extra_trb = true;

		/* prepare normal TRB */
		dwc3_prepare_one_trb(dep, req, true, 0);

		/* Now prepare one extra TRB to handle ZLP */
		trb = &dep->trb_pool[dep->trb_enqueue];
		req->num_trbs++;
		__dwc3_prepare_one_trb(dep, trb, dwc->bounce_addr, 0,
				false, 1, req->request.stream_id,
				req->request.short_not_ok,
				req->request.no_interrupt);
	} else {
		dwc3_prepare_one_trb(dep, req, false, 0);
	}
}

/*
 * dwc3_prepare_trbs - setup TRBs from requests
 * @dep: endpoint for which requests are being prepared
 *
 * The function goes through the requests list and sets up TRBs for the
 * transfers. The function returns once there are no more TRBs available or
 * it runs out of requests.
 */
static void dwc3_prepare_trbs(struct dwc3_ep *dep)
{
	struct dwc3_request	*req, *n;

	BUILD_BUG_ON_NOT_POWER_OF_2(DWC3_TRB_NUM);

	/*
	 * We can get in a situation where there's a request in the started list
	 * but there weren't enough TRBs to fully kick it in the first time
	 * around, so it has been waiting for more TRBs to be freed up.
	 *
	 * In that case, we should check if we have a request with pending_sgs
	 * in the started list and prepare TRBs for that request first,
	 * otherwise we will prepare TRBs completely out of order and that will
	 * break things.
	 */
	list_for_each_entry(req, &dep->started_list, list) {
		if (req->num_pending_sgs > 0)
			dwc3_prepare_one_trb_sg(dep, req);

		if (!dwc3_calc_trbs_left(dep))
			return;
	}

	list_for_each_entry_safe(req, n, &dep->pending_list, list) {
		struct dwc3	*dwc = dep->dwc;
		int		ret;

		ret = usb_gadget_map_request_by_dev(dwc->sysdev, &req->request,
						    dep->direction);
		if (ret)
			return;

		req->sg			= req->request.sg;
		req->start_sg		= req->sg;
		req->num_queued_sgs	= 0;
		req->num_pending_sgs	= req->request.num_mapped_sgs;

		if (req->num_pending_sgs > 0)
			dwc3_prepare_one_trb_sg(dep, req);
		else
			dwc3_prepare_one_trb_linear(dep, req);

		if (!dwc3_calc_trbs_left(dep))
			return;
	}
}

int __dwc3_gadget_kick_transfer(struct dwc3_ep *dep)
{
	struct dwc3_gadget_ep_cmd_params params;
	struct dwc3_request		*req;
	int				starting;
	int				ret;
	u32				cmd;

	if (!dwc3_calc_trbs_left(dep))
		return 0;

	starting = !(dep->flags & DWC3_EP_TRANSFER_STARTED);

	dwc3_prepare_trbs(dep);
	req = next_request(&dep->started_list);
	if (!req) {
		dep->flags |= DWC3_EP_PENDING_REQUEST;
		return 0;
	}

	memset(&params, 0, sizeof(params));

	if (starting) {
		params.param0 = upper_32_bits(req->trb_dma);
		params.param1 = lower_32_bits(req->trb_dma);
		cmd = DWC3_DEPCMD_STARTTRANSFER;

		if (dep->stream_capable)
<<<<<<< HEAD
			cmd = cmd | DWC3_DEPCMD_PARAM(req->request.stream_id);
=======
			cmd |= DWC3_DEPCMD_PARAM(req->request.stream_id);
>>>>>>> e0d688d4

		if (usb_endpoint_xfer_isoc(dep->endpoint.desc))
			cmd |= DWC3_DEPCMD_PARAM(dep->frame_number);

	} else {
		cmd = DWC3_DEPCMD_UPDATETRANSFER |
			DWC3_DEPCMD_PARAM(dep->resource_index);
	}

	ret = dwc3_send_gadget_ep_cmd(dep, cmd, &params);
	if (ret < 0) {
		/*
		 * FIXME we need to iterate over the list of requests
		 * here and stop, unmap, free and del each of the linked
		 * requests instead of what we do now.
		 */
		if (req->trb)
			memset(req->trb, 0, sizeof(struct dwc3_trb));
		dwc3_gadget_del_and_unmap_request(dep, req, ret);
		return ret;
	}

	if (starting && dep->stream_capable) {
		req->stream_timeout_timer.expires = jiffies +
				msecs_to_jiffies(STREAM_TIMEOUT_MS);
		mod_timer(&req->stream_timeout_timer,
			  req->stream_timeout_timer.expires);
	}

	return 0;
}

static int __dwc3_gadget_get_frame(struct dwc3 *dwc)
{
	u32			reg;

	reg = dwc3_readl(dwc->regs, DWC3_DSTS);
	return DWC3_DSTS_SOFFN(reg);
}

/**
 * dwc3_gadget_start_isoc_quirk - workaround invalid frame number
 * @dep: isoc endpoint
 *
 * This function tests for the correct combination of BIT[15:14] from the 16-bit
 * microframe number reported by the XferNotReady event for the future frame
 * number to start the isoc transfer.
 *
 * In DWC_usb31 version 1.70a-ea06 and prior, for highspeed and fullspeed
 * isochronous IN, BIT[15:14] of the 16-bit microframe number reported by the
 * XferNotReady event are invalid. The driver uses this number to schedule the
 * isochronous transfer and passes it to the START TRANSFER command. Because
 * this number is invalid, the command may fail. If BIT[15:14] matches the
 * internal 16-bit microframe, the START TRANSFER command will pass and the
 * transfer will start at the scheduled time, if it is off by 1, the command
 * will still pass, but the transfer will start 2 seconds in the future. For all
 * other conditions, the START TRANSFER command will fail with bus-expiry.
 *
 * In order to workaround this issue, we can test for the correct combination of
 * BIT[15:14] by sending START TRANSFER commands with different values of
 * BIT[15:14]: 'b00, 'b01, 'b10, and 'b11. Each combination is 2^14 uframe apart
 * (or 2 seconds). 4 seconds into the future will result in a bus-expiry status.
 * As the result, within the 4 possible combinations for BIT[15:14], there will
 * be 2 successful and 2 failure START COMMAND status. One of the 2 successful
 * command status will result in a 2-second delay start. The smaller BIT[15:14]
 * value is the correct combination.
 *
 * Since there are only 4 outcomes and the results are ordered, we can simply
 * test 2 START TRANSFER commands with BIT[15:14] combinations 'b00 and 'b01 to
 * deduce the smaller successful combination.
 *
 * Let test0 = test status for combination 'b00 and test1 = test status for 'b01
 * of BIT[15:14]. The correct combination is as follow:
 *
 * if test0 fails and test1 passes, BIT[15:14] is 'b01
 * if test0 fails and test1 fails, BIT[15:14] is 'b10
 * if test0 passes and test1 fails, BIT[15:14] is 'b11
 * if test0 passes and test1 passes, BIT[15:14] is 'b00
 *
 * Synopsys STAR 9001202023: Wrong microframe number for isochronous IN
 * endpoints.
 */
static int dwc3_gadget_start_isoc_quirk(struct dwc3_ep *dep)
{
	int cmd_status = 0;
	bool test0;
	bool test1;

	while (dep->combo_num < 2) {
		struct dwc3_gadget_ep_cmd_params params;
		u32 test_frame_number;
		u32 cmd;

		/*
		 * Check if we can start isoc transfer on the next interval or
		 * 4 uframes in the future with BIT[15:14] as dep->combo_num
		 */
		test_frame_number = dep->frame_number & 0x3fff;
		test_frame_number |= dep->combo_num << 14;
		test_frame_number += max_t(u32, 4, dep->interval);

		params.param0 = upper_32_bits(dep->dwc->bounce_addr);
		params.param1 = lower_32_bits(dep->dwc->bounce_addr);

		cmd = DWC3_DEPCMD_STARTTRANSFER;
		cmd |= DWC3_DEPCMD_PARAM(test_frame_number);
		cmd_status = dwc3_send_gadget_ep_cmd(dep, cmd, &params);

		/* Redo if some other failure beside bus-expiry is received */
		if (cmd_status && cmd_status != -EAGAIN) {
			dep->start_cmd_status = 0;
			dep->combo_num = 0;
			return 0;
		}

		/* Store the first test status */
		if (dep->combo_num == 0)
			dep->start_cmd_status = cmd_status;

		dep->combo_num++;

		/*
		 * End the transfer if the START_TRANSFER command is successful
		 * to wait for the next XferNotReady to test the command again
		 */
		if (cmd_status == 0) {
			dwc3_stop_active_transfer(dep, true, true);
			return 0;
		}
	}

	/* test0 and test1 are both completed at this point */
	test0 = (dep->start_cmd_status == 0);
	test1 = (cmd_status == 0);

	if (!test0 && test1)
		dep->combo_num = 1;
	else if (!test0 && !test1)
		dep->combo_num = 2;
	else if (test0 && !test1)
		dep->combo_num = 3;
	else if (test0 && test1)
		dep->combo_num = 0;

	dep->frame_number &= 0x3fff;
	dep->frame_number |= dep->combo_num << 14;
	dep->frame_number += max_t(u32, 4, dep->interval);

	/* Reinitialize test variables */
	dep->start_cmd_status = 0;
	dep->combo_num = 0;

	return __dwc3_gadget_kick_transfer(dep);
}

static int __dwc3_gadget_start_isoc(struct dwc3_ep *dep)
{
	struct dwc3 *dwc = dep->dwc;
	int ret;
	int i;

	if (list_empty(&dep->pending_list)) {
		dep->flags |= DWC3_EP_PENDING_REQUEST;
		return -EAGAIN;
	}

<<<<<<< HEAD
	dep->frame_number = DWC3_ALIGN_FRAME(dep);
	__dwc3_gadget_kick_transfer(dep);
	dep->flags &= ~DWC3_EP_PENDING_REQUEST;
=======
	if (!dwc->dis_start_transfer_quirk && dwc3_is_usb31(dwc) &&
	    (dwc->revision <= DWC3_USB31_REVISION_160A ||
	     (dwc->revision == DWC3_USB31_REVISION_170A &&
	      dwc->version_type >= DWC31_VERSIONTYPE_EA01 &&
	      dwc->version_type <= DWC31_VERSIONTYPE_EA06))) {

		if (dwc->gadget.speed <= USB_SPEED_HIGH && dep->direction)
			return dwc3_gadget_start_isoc_quirk(dep);
	}

	for (i = 0; i < DWC3_ISOC_MAX_RETRIES; i++) {
		dep->frame_number = DWC3_ALIGN_FRAME(dep, i + 1);

		ret = __dwc3_gadget_kick_transfer(dep);
		if (ret != -EAGAIN)
			break;
	}

	return ret;
>>>>>>> e0d688d4
}

static void dwc3_gadget_wakeup_interrupt(struct dwc3 *dwc);
static int __dwc3_gadget_ep_queue(struct dwc3_ep *dep, struct dwc3_request *req)
{
	struct dwc3		*dwc = dep->dwc;

	if (!dep->endpoint.desc) {
		dev_err(dwc->dev, "%s: can't queue to disabled endpoint\n",
				dep->name);
		return -ESHUTDOWN;
	}

	if (WARN(req->dep != dep, "request %pK belongs to '%s'\n",
				&req->request, req->dep->name))
		return -EINVAL;

	if (WARN(req->status < DWC3_REQUEST_STATUS_COMPLETED,
				"%s: request %pK already in flight\n",
				dep->name, &req->request))
		return -EINVAL;

	pm_runtime_get(dwc->dev);

	req->request.actual	= 0;
	req->request.status	= -EINPROGRESS;

	if (dep->stream_capable)
		timer_setup(&req->stream_timeout_timer,
			    stream_timeout_function, 0);

	trace_dwc3_ep_queue(req);

	list_add_tail(&req->list, &dep->pending_list);
	req->status = DWC3_REQUEST_STATUS_QUEUED;

	/* If core is hibernated, need to wakeup (remote wakeup) */
	if (dwc->is_hibernated) {
		dwc->force_hiber_wake = true;
		gadget_wakeup_interrupt(dwc);
		dwc->force_hiber_wake = false;
	}

	/* If core is hibernated, need to wakeup (remote wakeup) */
	if (dwc->is_hibernated) {
		dwc->force_hiber_wake = true;
		gadget_wakeup_interrupt(dwc);
		dwc->force_hiber_wake = false;
	}

	/*
	 * NOTICE: Isochronous endpoints should NEVER be prestarted. We must
	 * wait for a XferNotReady event so we will know what's the current
	 * (micro-)frame number.
	 *
	 * Without this trick, we are very, very likely gonna get Bus Expiry
	 * errors which will force us issue EndTransfer command.
	 */
	if (usb_endpoint_xfer_isoc(dep->endpoint.desc)) {
		if (!(dep->flags & DWC3_EP_PENDING_REQUEST) &&
		    !(dep->flags & DWC3_EP_TRANSFER_STARTED))
			return 0;

		if (dep->flags & DWC3_EP_PENDING_REQUEST) {
			if (dep->flags & DWC3_EP_TRANSFER_STARTED) {
				/*
				 * If there are not entries in request list
				 * then PENDING flag would be set, so that END
				 * TRANSFER is issued when an entry is added
				 * into request list.
				 */
<<<<<<< HEAD
				dwc3_stop_active_transfer(dep, true);
=======
				dwc3_stop_active_transfer(dep, true, true);
>>>>>>> e0d688d4
				dep->flags = DWC3_EP_ENABLED;
			}

			/* Rest is taken care by DWC3_DEPEVT_XFERNOTREADY */
			return 0;
		}
	}

	return __dwc3_gadget_kick_transfer(dep);
}

static int dwc3_gadget_ep_queue(struct usb_ep *ep, struct usb_request *request,
	gfp_t gfp_flags)
{
	struct dwc3_request		*req = to_dwc3_request(request);
	struct dwc3_ep			*dep = to_dwc3_ep(ep);
	struct dwc3			*dwc = dep->dwc;

	unsigned long			flags;

	int				ret;

	spin_lock_irqsave(&dwc->lock, flags);
	ret = __dwc3_gadget_ep_queue(dep, req);
	spin_unlock_irqrestore(&dwc->lock, flags);

	return ret;
}

static void dwc3_gadget_ep_skip_trbs(struct dwc3_ep *dep, struct dwc3_request *req)
{
	int i;

	/*
	 * If request was already started, this means we had to
	 * stop the transfer. With that we also need to ignore
	 * all TRBs used by the request, however TRBs can only
	 * be modified after completion of END_TRANSFER
	 * command. So what we do here is that we wait for
	 * END_TRANSFER completion and only after that, we jump
	 * over TRBs by clearing HWO and incrementing dequeue
	 * pointer.
	 */
	for (i = 0; i < req->num_trbs; i++) {
		struct dwc3_trb *trb;

		trb = req->trb + i;
		trb->ctrl &= ~DWC3_TRB_CTRL_HWO;
		dwc3_ep_inc_deq(dep);
	}

	req->num_trbs = 0;
}

static void dwc3_gadget_ep_cleanup_cancelled_requests(struct dwc3_ep *dep)
{
	struct dwc3_request		*req;
	struct dwc3_request		*tmp;

	list_for_each_entry_safe(req, tmp, &dep->cancelled_list, list) {
		dwc3_gadget_ep_skip_trbs(dep, req);
		dwc3_gadget_giveback(dep, req, -ECONNRESET);
	}
}

static int dwc3_gadget_ep_dequeue(struct usb_ep *ep,
		struct usb_request *request)
{
	struct dwc3_request		*req = to_dwc3_request(request);
	struct dwc3_request		*r = NULL;

	struct dwc3_ep			*dep = to_dwc3_ep(ep);
	struct dwc3			*dwc = dep->dwc;

	unsigned long			flags;
	int				ret = 0;

	trace_dwc3_ep_dequeue(req);

	spin_lock_irqsave(&dwc->lock, flags);

	if (dep->stream_capable && timer_pending(&req->stream_timeout_timer))
		del_timer(&req->stream_timeout_timer);

	list_for_each_entry(r, &dep->pending_list, list) {
		if (r == req)
			break;
	}

	if (r != req) {
		list_for_each_entry(r, &dep->started_list, list) {
			if (r == req)
				break;
		}
		if (r == req) {
			/* wait until it is processed */
			dwc3_stop_active_transfer(dep, true, true);

			if (!r->trb)
				goto out0;

			dwc3_gadget_move_cancelled_request(req);
			if (dep->flags & DWC3_EP_TRANSFER_STARTED)
				goto out0;
			else
				goto out1;
		}
		dev_err(dwc->dev, "request %pK was not queued to %s\n",
				request, ep->name);
		ret = -EINVAL;
		goto out0;
	}

out1:
	dwc3_gadget_giveback(dep, req, -ECONNRESET);

out0:
	spin_unlock_irqrestore(&dwc->lock, flags);

	return ret;
}

int __dwc3_gadget_ep_set_halt(struct dwc3_ep *dep, int value, int protocol)
{
	struct dwc3_gadget_ep_cmd_params	params;
	struct dwc3				*dwc = dep->dwc;
	int					ret;

	if (usb_endpoint_xfer_isoc(dep->endpoint.desc)) {
		dev_err(dwc->dev, "%s is of Isochronous type\n", dep->name);
		return -EINVAL;
	}

	memset(&params, 0x00, sizeof(params));

	if (value) {
		struct dwc3_trb *trb;

		unsigned transfer_in_flight;
		unsigned started;

		if (dep->number > 1)
			trb = dwc3_ep_prev_trb(dep, dep->trb_enqueue);
		else
			trb = &dwc->ep0_trb[dep->trb_enqueue];

		transfer_in_flight = trb->ctrl & DWC3_TRB_CTRL_HWO;
		started = !list_empty(&dep->started_list);

		if (!protocol && ((dep->direction && transfer_in_flight) ||
				(!dep->direction && started))) {
			return -EAGAIN;
		}

		ret = dwc3_send_gadget_ep_cmd(dep, DWC3_DEPCMD_SETSTALL,
				&params);
		if (ret)
			dev_err(dwc->dev, "failed to set STALL on %s\n",
					dep->name);
		else
			dep->flags |= DWC3_EP_STALL;
	} else {

		ret = dwc3_send_clear_stall_ep_cmd(dep);
		if (ret)
			dev_err(dwc->dev, "failed to clear STALL on %s\n",
					dep->name);
		else
			dep->flags &= ~(DWC3_EP_STALL | DWC3_EP_WEDGE);
	}

	return ret;
}

static int dwc3_gadget_ep_set_halt(struct usb_ep *ep, int value)
{
	struct dwc3_ep			*dep = to_dwc3_ep(ep);
	struct dwc3			*dwc = dep->dwc;

	unsigned long			flags;

	int				ret;

	spin_lock_irqsave(&dwc->lock, flags);
	ret = __dwc3_gadget_ep_set_halt(dep, value, false);
	spin_unlock_irqrestore(&dwc->lock, flags);

	return ret;
}

static int dwc3_gadget_ep_set_wedge(struct usb_ep *ep)
{
	struct dwc3_ep			*dep = to_dwc3_ep(ep);
	struct dwc3			*dwc = dep->dwc;
	unsigned long			flags;
	int				ret;

	spin_lock_irqsave(&dwc->lock, flags);
	dep->flags |= DWC3_EP_WEDGE;

	if (dep->number == 0 || dep->number == 1)
		ret = __dwc3_gadget_ep0_set_halt(ep, 1);
	else
		ret = __dwc3_gadget_ep_set_halt(dep, 1, false);
	spin_unlock_irqrestore(&dwc->lock, flags);

	return ret;
}

/* -------------------------------------------------------------------------- */

static struct usb_endpoint_descriptor dwc3_gadget_ep0_desc = {
	.bLength	= USB_DT_ENDPOINT_SIZE,
	.bDescriptorType = USB_DT_ENDPOINT,
	.bmAttributes	= USB_ENDPOINT_XFER_CONTROL,
};

static const struct usb_ep_ops dwc3_gadget_ep0_ops = {
	.enable		= dwc3_gadget_ep0_enable,
	.disable	= dwc3_gadget_ep0_disable,
	.alloc_request	= dwc3_gadget_ep_alloc_request,
	.free_request	= dwc3_gadget_ep_free_request,
	.queue		= dwc3_gadget_ep0_queue,
	.dequeue	= dwc3_gadget_ep_dequeue,
	.set_halt	= dwc3_gadget_ep0_set_halt,
	.set_wedge	= dwc3_gadget_ep_set_wedge,
};

static const struct usb_ep_ops dwc3_gadget_ep_ops = {
	.enable		= dwc3_gadget_ep_enable,
	.disable	= dwc3_gadget_ep_disable,
	.alloc_request	= dwc3_gadget_ep_alloc_request,
	.free_request	= dwc3_gadget_ep_free_request,
	.queue		= dwc3_gadget_ep_queue,
	.dequeue	= dwc3_gadget_ep_dequeue,
	.set_halt	= dwc3_gadget_ep_set_halt,
	.set_wedge	= dwc3_gadget_ep_set_wedge,
};

/* -------------------------------------------------------------------------- */

static int dwc3_gadget_get_frame(struct usb_gadget *g)
{
	struct dwc3		*dwc = gadget_to_dwc(g);

	return __dwc3_gadget_get_frame(dwc);
}

static int __dwc3_gadget_wakeup(struct dwc3 *dwc)
{
	int			retries;

	int			ret;
	u32			reg;

	u8			link_state;
	u8			speed;

	/*
	 * According to the Databook Remote wakeup request should
	 * be issued only when the device is in early suspend state.
	 *
	 * We can check that via USB Link State bits in DSTS register.
	 */
	reg = dwc3_readl(dwc->regs, DWC3_DSTS);

	speed = reg & DWC3_DSTS_CONNECTSPD;
	if ((speed == DWC3_DSTS_SUPERSPEED) ||
	    (speed == DWC3_DSTS_SUPERSPEED_PLUS))
		return 0;

	link_state = DWC3_DSTS_USBLNKST(reg);

	switch (link_state) {
	case DWC3_LINK_STATE_RX_DET:	/* in HS, means Early Suspend */
	case DWC3_LINK_STATE_U3:	/* in HS, means SUSPEND */
		break;
	default:
		return -EINVAL;
	}

	ret = dwc3_gadget_set_link_state(dwc, DWC3_LINK_STATE_RECOV);
	if (ret < 0) {
		dev_err(dwc->dev, "failed to put link in Recovery\n");
		return ret;
	}

	/* Recent versions do this automatically */
	if (dwc->revision < DWC3_REVISION_194A) {
		/* write zeroes to Link Change Request */
		reg = dwc3_readl(dwc->regs, DWC3_DCTL);
		reg &= ~DWC3_DCTL_ULSTCHNGREQ_MASK;
		dwc3_writel(dwc->regs, DWC3_DCTL, reg);
	}

	/* poll until Link State changes to ON */
	retries = 20000;

	while (retries--) {
		reg = dwc3_readl(dwc->regs, DWC3_DSTS);

		/* in HS, means ON */
		if (DWC3_DSTS_USBLNKST(reg) == DWC3_LINK_STATE_U0)
			break;
	}

	if (DWC3_DSTS_USBLNKST(reg) != DWC3_LINK_STATE_U0) {
		dev_err(dwc->dev, "failed to send remote wakeup\n");
		return -EINVAL;
	}

	return 0;
}

static int dwc3_gadget_wakeup(struct usb_gadget *g)
{
	struct dwc3		*dwc = gadget_to_dwc(g);
	unsigned long		flags;
	int			ret;

	spin_lock_irqsave(&dwc->lock, flags);
	ret = __dwc3_gadget_wakeup(dwc);
	spin_unlock_irqrestore(&dwc->lock, flags);

	return ret;
}

static int dwc3_gadget_set_selfpowered(struct usb_gadget *g,
		int is_selfpowered)
{
	struct dwc3		*dwc = gadget_to_dwc(g);
	unsigned long		flags;

	spin_lock_irqsave(&dwc->lock, flags);
	g->is_selfpowered = !!is_selfpowered;
	spin_unlock_irqrestore(&dwc->lock, flags);

	return 0;
}

int dwc3_gadget_run_stop(struct dwc3 *dwc, int is_on, int suspend)
{
	u32			reg;
	u32			timeout = 500;

	if (pm_runtime_suspended(dwc->dev))
		return 0;

	reg = dwc3_readl(dwc->regs, DWC3_DCTL);
	if (is_on) {
		if (dwc->revision <= DWC3_REVISION_187A) {
			reg &= ~DWC3_DCTL_TRGTULST_MASK;
			reg |= DWC3_DCTL_TRGTULST_RX_DET;
		}

		if (dwc->revision >= DWC3_REVISION_194A)
			reg &= ~DWC3_DCTL_KEEP_CONNECT;
		reg |= DWC3_DCTL_RUN_STOP;

		if (dwc->has_hibernation)
			reg |= DWC3_DCTL_KEEP_CONNECT;

		dwc->pullups_connected = true;
	} else {
		reg &= ~DWC3_DCTL_RUN_STOP;

		if (dwc->has_hibernation && !suspend)
			reg &= ~DWC3_DCTL_KEEP_CONNECT;

		dwc->pullups_connected = false;
	}

	dwc3_writel(dwc->regs, DWC3_DCTL, reg);

	do {
		reg = dwc3_readl(dwc->regs, DWC3_DSTS);
		reg &= DWC3_DSTS_DEVCTRLHLT;
	} while (--timeout && !(!is_on ^ !reg));

	if (!timeout)
		return -ETIMEDOUT;

	return 0;
}

static int dwc3_gadget_pullup(struct usb_gadget *g, int is_on)
{
	struct dwc3		*dwc = gadget_to_dwc(g);
	unsigned long		flags;
	int			ret;

	is_on = !!is_on;

	/*
	 * Per databook, when we want to stop the gadget, if a control transfer
	 * is still in process, complete it and get the core into setup phase.
	 */
	if (!is_on && dwc->ep0state != EP0_SETUP_PHASE) {
		reinit_completion(&dwc->ep0_in_setup);

		ret = wait_for_completion_timeout(&dwc->ep0_in_setup,
				msecs_to_jiffies(DWC3_PULL_UP_TIMEOUT));
		if (ret == 0) {
			dev_err(dwc->dev, "timed out waiting for SETUP phase\n");
			return -ETIMEDOUT;
		}
	}

	spin_lock_irqsave(&dwc->lock, flags);
	ret = dwc3_gadget_run_stop(dwc, is_on, false);
	spin_unlock_irqrestore(&dwc->lock, flags);

	return ret;
}

void dwc3_gadget_enable_irq(struct dwc3 *dwc)
{
	u32			reg;

	/* Enable all but Start and End of Frame IRQs */
	reg = (DWC3_DEVTEN_VNDRDEVTSTRCVEDEN |
			DWC3_DEVTEN_EVNTOVERFLOWEN |
			DWC3_DEVTEN_CMDCMPLTEN |
			DWC3_DEVTEN_ERRTICERREN |
			DWC3_DEVTEN_WKUPEVTEN |
			DWC3_DEVTEN_CONNECTDONEEN |
			DWC3_DEVTEN_USBRSTEN |
			DWC3_DEVTEN_DISCONNEVTEN);

	/* Enable hibernation IRQ */
	if (dwc->has_hibernation)
		reg |= DWC3_DEVTEN_HIBERNATIONREQEVTEN;

	if (dwc->revision < DWC3_REVISION_250A)
		reg |= DWC3_DEVTEN_ULSTCNGEN;

	dwc3_writel(dwc->regs, DWC3_DEVTEN, reg);
}

void dwc3_gadget_disable_irq(struct dwc3 *dwc)
{
	/* mask all interrupts */
	dwc3_writel(dwc->regs, DWC3_DEVTEN, 0x00);
}

static irqreturn_t dwc3_interrupt(int irq, void *_dwc);
static irqreturn_t dwc3_thread_interrupt(int irq, void *_dwc);

/**
 * dwc3_gadget_setup_nump - calculate and initialize NUMP field of %DWC3_DCFG
 * @dwc: pointer to our context structure
 *
 * The following looks like complex but it's actually very simple. In order to
 * calculate the number of packets we can burst at once on OUT transfers, we're
 * gonna use RxFIFO size.
 *
 * To calculate RxFIFO size we need two numbers:
 * MDWIDTH = size, in bits, of the internal memory bus
 * RAM2_DEPTH = depth, in MDWIDTH, of internal RAM2 (where RxFIFO sits)
 *
 * Given these two numbers, the formula is simple:
 *
 * RxFIFO Size = (RAM2_DEPTH * MDWIDTH / 8) - 24 - 16;
 *
 * 24 bytes is for 3x SETUP packets
 * 16 bytes is a clock domain crossing tolerance
 *
 * Given RxFIFO Size, NUMP = RxFIFOSize / 1024;
 */
static void dwc3_gadget_setup_nump(struct dwc3 *dwc)
{
	u32 ram2_depth;
	u32 mdwidth;
	u32 nump;
	u32 reg;

	ram2_depth = DWC3_GHWPARAMS7_RAM2_DEPTH(dwc->hwparams.hwparams7);
	mdwidth = DWC3_GHWPARAMS0_MDWIDTH(dwc->hwparams.hwparams0);

	nump = ((ram2_depth * mdwidth / 8) - 24 - 16) / 1024;
	nump = min_t(u32, nump, 16);

	/* update NumP */
	reg = dwc3_readl(dwc->regs, DWC3_DCFG);
	reg &= ~DWC3_DCFG_NUMP_MASK;
	reg |= nump << DWC3_DCFG_NUMP_SHIFT;
	dwc3_writel(dwc->regs, DWC3_DCFG, reg);
}

static int __dwc3_gadget_start(struct dwc3 *dwc)
{
	struct dwc3_ep		*dep;
	int			ret = 0;
	u32			reg;

	/*
	 * Use IMOD if enabled via dwc->imod_interval. Otherwise, if
	 * the core supports IMOD, disable it.
	 */
	if (dwc->imod_interval) {
		dwc3_writel(dwc->regs, DWC3_DEV_IMOD(0), dwc->imod_interval);
		dwc3_writel(dwc->regs, DWC3_GEVNTCOUNT(0), DWC3_GEVNTCOUNT_EHB);
	} else if (dwc3_has_imod(dwc)) {
		dwc3_writel(dwc->regs, DWC3_DEV_IMOD(0), 0);
	}

	/*
	 * We are telling dwc3 that we want to use DCFG.NUMP as ACK TP's NUMP
	 * field instead of letting dwc3 itself calculate that automatically.
	 *
	 * This way, we maximize the chances that we'll be able to get several
	 * bursts of data without going through any sort of endpoint throttling.
	 */
	reg = dwc3_readl(dwc->regs, DWC3_GRXTHRCFG);
	if (dwc3_is_usb31(dwc))
		reg &= ~DWC31_GRXTHRCFG_PKTCNTSEL;
	else
		reg &= ~DWC3_GRXTHRCFG_PKTCNTSEL;

	dwc3_writel(dwc->regs, DWC3_GRXTHRCFG, reg);

	dwc3_gadget_setup_nump(dwc);

	/* For OTG mode, check if the core is currently in Host mode.
	 * This is not an error condition as there are times when the core is
	 * working as host and kernel is told to initiate bind operation with
	 * gadget class driver module.
	 * The below remaining operations are handled in OTG driver whenever
	 * required.
	 */
	if (dwc3_readl(dwc->regs, DWC3_GSTS) & DWC3_GSTS_CUR_MODE)
		return 0;

	/* Start with SuperSpeed Default */
	dwc3_gadget_ep0_desc.wMaxPacketSize = cpu_to_le16(512);

	dep = dwc->eps[0];
	ret = __dwc3_gadget_ep_enable(dep, DWC3_DEPCFG_ACTION_INIT);
	if (ret) {
		dev_err(dwc->dev, "failed to enable %s\n", dep->name);
		goto err0;
	}

	dep = dwc->eps[1];
	ret = __dwc3_gadget_ep_enable(dep, DWC3_DEPCFG_ACTION_INIT);
	if (ret) {
		dev_err(dwc->dev, "failed to enable %s\n", dep->name);
		goto err1;
	}

	/* begin to receive SETUP packets */
	dwc->ep0state = EP0_SETUP_PHASE;
	dwc->link_state = DWC3_LINK_STATE_SS_DIS;
	dwc3_ep0_out_start(dwc);

	dwc3_gadget_enable_irq(dwc);

	return 0;

err1:
	__dwc3_gadget_ep_disable(dwc->eps[0]);

err0:
	return ret;
}

static irqreturn_t wakeup_interrupt(int irq, void *_dwc);
static int dwc3_gadget_start(struct usb_gadget *g,
		struct usb_gadget_driver *driver)
{
	struct dwc3		*dwc = gadget_to_dwc(g);
	unsigned long		flags;
	int			ret = 0;
	int			irq;

	irq = dwc->irq_gadget;
	ret = request_threaded_irq(irq, dwc3_interrupt, dwc3_thread_interrupt,
			IRQF_SHARED, "dwc3", dwc->ev_buf);
	if (ret) {
		dev_err(dwc->dev, "failed to request irq #%d --> %d\n",
				irq, ret);
		goto err0;
	}

	/* look for wakeup interrupt if hibernation is supported */
	if (dwc->has_hibernation) {
		irq = dwc->irq_wakeup;
		ret = devm_request_irq(dwc->dev, irq, wakeup_interrupt,
				       IRQF_SHARED, "usb-wakeup", dwc);
		if (ret) {
			dev_err(dwc->dev, "failed to request wakeup irq #%d --> %d\n",
				irq, ret);
			goto err0;
		}
	}

	spin_lock_irqsave(&dwc->lock, flags);
	if (dwc->gadget_driver) {
		dev_err(dwc->dev, "%s is already bound to %s\n",
				dwc->gadget.name,
				dwc->gadget_driver->driver.name);
		ret = -EBUSY;
		goto err1;
	}

	dwc->gadget_driver	= driver;

	if (pm_runtime_active(dwc->dev))
		__dwc3_gadget_start(dwc);

	spin_unlock_irqrestore(&dwc->lock, flags);

	return 0;

err1:
	spin_unlock_irqrestore(&dwc->lock, flags);
	if (dwc->irq_gadget)
		free_irq(dwc->irq_gadget, dwc->ev_buf);
	if (dwc->irq_wakeup)
		free_irq(dwc->irq_wakeup, dwc);

err0:
	return ret;
}

static void __dwc3_gadget_stop(struct dwc3 *dwc)
{
	dwc3_gadget_disable_irq(dwc);
	__dwc3_gadget_ep_disable(dwc->eps[0]);
	__dwc3_gadget_ep_disable(dwc->eps[1]);
}

static int dwc3_gadget_stop(struct usb_gadget *g)
{
	struct dwc3		*dwc = gadget_to_dwc(g);
	unsigned long		flags;

	spin_lock_irqsave(&dwc->lock, flags);

	if (pm_runtime_suspended(dwc->dev))
		goto out;

	__dwc3_gadget_stop(dwc);

out:
	dwc->gadget_driver	= NULL;
	spin_unlock_irqrestore(&dwc->lock, flags);

	free_irq(dwc->irq_gadget, dwc->ev_buf);

	return 0;
}

static void dwc3_gadget_config_params(struct usb_gadget *g,
				      struct usb_dcd_config_params *params)
{
	struct dwc3		*dwc = gadget_to_dwc(g);

	params->besl_baseline = USB_DEFAULT_BESL_UNSPECIFIED;
	params->besl_deep = USB_DEFAULT_BESL_UNSPECIFIED;

	/* Recommended BESL */
	if (!dwc->dis_enblslpm_quirk) {
		/*
		 * If the recommended BESL baseline is 0 or if the BESL deep is
		 * less than 2, Microsoft's Windows 10 host usb stack will issue
		 * a usb reset immediately after it receives the extended BOS
		 * descriptor and the enumeration will fail. To maintain
		 * compatibility with the Windows' usb stack, let's set the
		 * recommended BESL baseline to 1 and clamp the BESL deep to be
		 * within 2 to 15.
		 */
		params->besl_baseline = 1;
		if (dwc->is_utmi_l1_suspend)
			params->besl_deep =
				clamp_t(u8, dwc->hird_threshold, 2, 15);
	}

<<<<<<< HEAD
out:
	dwc->gadget_driver	= NULL;
	spin_unlock_irqrestore(&dwc->lock, flags);

	free_irq(dwc->irq_gadget, dwc->ev_buf);
	free_irq(dwc->irq_wakeup, dwc);
=======
	/* U1 Device exit Latency */
	if (dwc->dis_u1_entry_quirk)
		params->bU1devExitLat = 0;
	else
		params->bU1devExitLat = DWC3_DEFAULT_U1_DEV_EXIT_LAT;
>>>>>>> e0d688d4

	/* U2 Device exit Latency */
	if (dwc->dis_u2_entry_quirk)
		params->bU2DevExitLat = 0;
	else
		params->bU2DevExitLat =
				cpu_to_le16(DWC3_DEFAULT_U2_DEV_EXIT_LAT);
}

static void dwc3_gadget_config_params(struct usb_gadget *g,
				      struct usb_dcd_config_params *params)
{
	struct dwc3		*dwc = gadget_to_dwc(g);

	/* U1 Device exit Latency */
	if (dwc->dis_u1_entry_quirk)
		params->bU1devExitLat = 0;
	else
		params->bU1devExitLat = DWC3_DEFAULT_U1_DEV_EXIT_LAT;

	/* U2 Device exit Latency */
	if (dwc->dis_u2_entry_quirk)
		params->bU2DevExitLat = 0;
	else
		params->bU2DevExitLat =
				cpu_to_le16(DWC3_DEFAULT_U2_DEV_EXIT_LAT);
}

static void dwc3_gadget_set_speed(struct usb_gadget *g,
				  enum usb_device_speed speed)
{
	struct dwc3		*dwc = gadget_to_dwc(g);
	unsigned long		flags;
	u32			reg;

	spin_lock_irqsave(&dwc->lock, flags);
	reg = dwc3_readl(dwc->regs, DWC3_DCFG);
	reg &= ~(DWC3_DCFG_SPEED_MASK);

	/*
	 * WORKAROUND: DWC3 revision < 2.20a have an issue
	 * which would cause metastability state on Run/Stop
	 * bit if we try to force the IP to USB2-only mode.
	 *
	 * Because of that, we cannot configure the IP to any
	 * speed other than the SuperSpeed
	 *
	 * Refers to:
	 *
	 * STAR#9000525659: Clock Domain Crossing on DCTL in
	 * USB 2.0 Mode
	 */
	if (dwc->revision < DWC3_REVISION_220A &&
	    !dwc->dis_metastability_quirk) {
		reg |= DWC3_DCFG_SUPERSPEED;
	} else {
		switch (speed) {
		case USB_SPEED_LOW:
			reg |= DWC3_DCFG_LOWSPEED;
			break;
		case USB_SPEED_FULL:
			reg |= DWC3_DCFG_FULLSPEED;
			break;
		case USB_SPEED_HIGH:
			reg |= DWC3_DCFG_HIGHSPEED;
			break;
		case USB_SPEED_SUPER:
			reg |= DWC3_DCFG_SUPERSPEED;
			break;
		case USB_SPEED_SUPER_PLUS:
			if (dwc3_is_usb31(dwc))
				reg |= DWC3_DCFG_SUPERSPEED_PLUS;
			else
				reg |= DWC3_DCFG_SUPERSPEED;
			break;
		default:
			dev_err(dwc->dev, "invalid speed (%d)\n", speed);

			if (dwc->revision & DWC3_REVISION_IS_DWC31)
				reg |= DWC3_DCFG_SUPERSPEED_PLUS;
			else
				reg |= DWC3_DCFG_SUPERSPEED;
		}
	}
	dwc3_writel(dwc->regs, DWC3_DCFG, reg);

	spin_unlock_irqrestore(&dwc->lock, flags);
}

static const struct usb_gadget_ops dwc3_gadget_ops = {
	.get_frame		= dwc3_gadget_get_frame,
	.wakeup			= dwc3_gadget_wakeup,
	.set_selfpowered	= dwc3_gadget_set_selfpowered,
	.pullup			= dwc3_gadget_pullup,
	.udc_start		= dwc3_gadget_start,
	.udc_stop		= dwc3_gadget_stop,
	.udc_set_speed		= dwc3_gadget_set_speed,
	.get_config_params	= dwc3_gadget_config_params,
};

/* -------------------------------------------------------------------------- */

static int dwc3_gadget_init_control_endpoint(struct dwc3_ep *dep)
{
	struct dwc3 *dwc = dep->dwc;

	usb_ep_set_maxpacket_limit(&dep->endpoint, 512);
	dep->endpoint.maxburst = 1;
	dep->endpoint.ops = &dwc3_gadget_ep0_ops;
	if (!dep->direction)
		dwc->gadget.ep0 = &dep->endpoint;

	dep->endpoint.caps.type_control = true;

	return 0;
}

static int dwc3_gadget_init_in_endpoint(struct dwc3_ep *dep)
{
	struct dwc3 *dwc = dep->dwc;
	int mdwidth;
	int kbytes;
	int size;

	mdwidth = DWC3_MDWIDTH(dwc->hwparams.hwparams0);
	/* MDWIDTH is represented in bits, we need it in bytes */
	mdwidth /= 8;

	size = dwc3_readl(dwc->regs, DWC3_GTXFIFOSIZ(dep->number >> 1));
	if (dwc3_is_usb31(dwc))
		size = DWC31_GTXFIFOSIZ_TXFDEF(size);
	else
		size = DWC3_GTXFIFOSIZ_TXFDEF(size);

	/* FIFO Depth is in MDWDITH bytes. Multiply */
	size *= mdwidth;

	kbytes = size / 1024;
	if (kbytes == 0)
		kbytes = 1;

	/*
	 * FIFO sizes account an extra MDWIDTH * (kbytes + 1) bytes for
	 * internal overhead. We don't really know how these are used,
	 * but documentation say it exists.
	 */
	size -= mdwidth * (kbytes + 1);
	size /= kbytes;

	usb_ep_set_maxpacket_limit(&dep->endpoint, size);

	dep->endpoint.max_streams = 15;
	dep->endpoint.ops = &dwc3_gadget_ep_ops;
	list_add_tail(&dep->endpoint.ep_list,
			&dwc->gadget.ep_list);
	dep->endpoint.caps.type_iso = true;
	dep->endpoint.caps.type_bulk = true;
	dep->endpoint.caps.type_int = true;

	return dwc3_alloc_trb_pool(dep);
}

static int dwc3_gadget_init_out_endpoint(struct dwc3_ep *dep)
{
	struct dwc3 *dwc = dep->dwc;

	usb_ep_set_maxpacket_limit(&dep->endpoint, 1024);
	dep->endpoint.max_streams = 15;
	dep->endpoint.ops = &dwc3_gadget_ep_ops;
	list_add_tail(&dep->endpoint.ep_list,
			&dwc->gadget.ep_list);
	dep->endpoint.caps.type_iso = true;
	dep->endpoint.caps.type_bulk = true;
	dep->endpoint.caps.type_int = true;

	return dwc3_alloc_trb_pool(dep);
}

static int dwc3_gadget_init_endpoint(struct dwc3 *dwc, u8 epnum)
{
	struct dwc3_ep			*dep;
	bool				direction = epnum & 1;
	int				ret;
	u8				num = epnum >> 1;

	dep = kzalloc(sizeof(*dep), GFP_KERNEL);
	if (!dep)
		return -ENOMEM;

	dep->dwc = dwc;
	dep->number = epnum;
	dep->direction = direction;
	dep->regs = dwc->regs + DWC3_DEP_BASE(epnum);
	dwc->eps[epnum] = dep;
	dep->combo_num = 0;
	dep->start_cmd_status = 0;

	snprintf(dep->name, sizeof(dep->name), "ep%u%s", num,
			direction ? "in" : "out");

	dep->endpoint.name = dep->name;

	if (!(dep->number > 1)) {
		dep->endpoint.desc = &dwc3_gadget_ep0_desc;
		dep->endpoint.comp_desc = NULL;
	}

	if (num == 0)
		ret = dwc3_gadget_init_control_endpoint(dep);
	else if (direction)
		ret = dwc3_gadget_init_in_endpoint(dep);
	else
		ret = dwc3_gadget_init_out_endpoint(dep);

	if (ret)
		return ret;

	dep->endpoint.caps.dir_in = direction;
	dep->endpoint.caps.dir_out = !direction;

	INIT_LIST_HEAD(&dep->pending_list);
	INIT_LIST_HEAD(&dep->started_list);
	INIT_LIST_HEAD(&dep->cancelled_list);

	return 0;
}

static int dwc3_gadget_init_endpoints(struct dwc3 *dwc, u8 total)
{
	u8				epnum;

	INIT_LIST_HEAD(&dwc->gadget.ep_list);

	for (epnum = 0; epnum < total; epnum++) {
		int			ret;

		ret = dwc3_gadget_init_endpoint(dwc, epnum);
		if (ret)
			return ret;
	}

	return 0;
}

static void dwc3_gadget_free_endpoints(struct dwc3 *dwc)
{
	struct dwc3_ep			*dep;
	u8				epnum;

	for (epnum = 0; epnum < DWC3_ENDPOINTS_NUM; epnum++) {
		dep = dwc->eps[epnum];
		if (!dep)
			continue;
		/*
		 * Physical endpoints 0 and 1 are special; they form the
		 * bi-directional USB endpoint 0.
		 *
		 * For those two physical endpoints, we don't allocate a TRB
		 * pool nor do we add them the endpoints list. Due to that, we
		 * shouldn't do these two operations otherwise we would end up
		 * with all sorts of bugs when removing dwc3.ko.
		 */
		if (epnum != 0 && epnum != 1) {
			dwc3_free_trb_pool(dep);
			list_del(&dep->endpoint.ep_list);
		}

		kfree(dep);
	}
}

/* -------------------------------------------------------------------------- */

static int dwc3_gadget_ep_reclaim_completed_trb(struct dwc3_ep *dep,
		struct dwc3_request *req, struct dwc3_trb *trb,
		const struct dwc3_event_depevt *event, int status, int chain)
{
	unsigned int		count;

	dwc3_ep_inc_deq(dep);

	trace_dwc3_complete_trb(dep, trb);
	req->num_trbs--;

	/*
	 * If we're in the middle of series of chained TRBs and we
	 * receive a short transfer along the way, DWC3 will skip
	 * through all TRBs including the last TRB in the chain (the
	 * where CHN bit is zero. DWC3 will also avoid clearing HWO
	 * bit and SW has to do it manually.
	 *
	 * We're going to do that here to avoid problems of HW trying
	 * to use bogus TRBs for transfers.
	 */
	if (chain && (trb->ctrl & DWC3_TRB_CTRL_HWO))
		trb->ctrl &= ~DWC3_TRB_CTRL_HWO;

	/*
	 * For isochronous transfers, the first TRB in a service interval must
	 * have the Isoc-First type. Track and report its interval frame number.
	 */
	if (usb_endpoint_xfer_isoc(dep->endpoint.desc) &&
	    (trb->ctrl & DWC3_TRBCTL_ISOCHRONOUS_FIRST)) {
		unsigned int frame_number;

		frame_number = DWC3_TRB_CTRL_GET_SID_SOFN(trb->ctrl);
		frame_number &= ~(dep->interval - 1);
		req->request.frame_number = frame_number;
	}

	/*
	 * If we're dealing with unaligned size OUT transfer, we will be left
	 * with one TRB pending in the ring. We need to manually clear HWO bit
	 * from that TRB.
	 */

	if (req->needs_extra_trb && !(trb->ctrl & DWC3_TRB_CTRL_CHN)) {
		trb->ctrl &= ~DWC3_TRB_CTRL_HWO;
		return 1;
	}

	count = trb->size & DWC3_TRB_SIZE_MASK;
	req->remaining += count;

	if ((trb->ctrl & DWC3_TRB_CTRL_HWO) && status != -ESHUTDOWN)
		return 1;

	if (event->status & DEPEVT_STATUS_SHORT && !chain)
		return 1;

	if ((event->status & DEPEVT_STATUS_IOC) &&
	    (trb->ctrl & DWC3_TRB_CTRL_IOC))
		return 1;

	if ((event->status & DEPEVT_STATUS_LST) &&
	    (trb->ctrl & DWC3_TRB_CTRL_LST))
		return 1;

	return 0;
}

static int dwc3_gadget_ep_reclaim_trb_sg(struct dwc3_ep *dep,
		struct dwc3_request *req, const struct dwc3_event_depevt *event,
		int status)
{
	struct dwc3_trb *trb = &dep->trb_pool[dep->trb_dequeue];
	struct scatterlist *sg = req->sg;
	struct scatterlist *s;
	unsigned int pending = req->num_pending_sgs;
	unsigned int i;
	int ret = 0;

	for_each_sg(sg, s, pending, i) {
		trb = &dep->trb_pool[dep->trb_dequeue];

		if (trb->ctrl & DWC3_TRB_CTRL_HWO)
			break;

		req->sg = sg_next(s);
		req->num_pending_sgs--;

		ret = dwc3_gadget_ep_reclaim_completed_trb(dep, req,
				trb, event, status, true);
		if (ret)
			break;
	}

	return ret;
}

static int dwc3_gadget_ep_reclaim_trb_linear(struct dwc3_ep *dep,
		struct dwc3_request *req, const struct dwc3_event_depevt *event,
		int status)
{
	struct dwc3_trb *trb = &dep->trb_pool[dep->trb_dequeue];

	return dwc3_gadget_ep_reclaim_completed_trb(dep, req, trb,
			event, status, false);
}

static bool dwc3_gadget_ep_request_completed(struct dwc3_request *req)
{
	return req->request.actual == req->request.length;
}

static int dwc3_gadget_ep_cleanup_completed_request(struct dwc3_ep *dep,
		const struct dwc3_event_depevt *event,
		struct dwc3_request *req, int status)
{
	int ret;

	if (req->num_pending_sgs)
		ret = dwc3_gadget_ep_reclaim_trb_sg(dep, req, event,
				status);
	else
		ret = dwc3_gadget_ep_reclaim_trb_linear(dep, req, event,
				status);

	if (req->needs_extra_trb) {
		ret = dwc3_gadget_ep_reclaim_trb_linear(dep, req, event,
				status);
		req->needs_extra_trb = false;
	}

	req->request.actual = req->request.length - req->remaining;

	if ((!dwc3_gadget_ep_request_completed(req) &&
	     req->num_pending_sgs) || req->num_pending_sgs) {
		if (!(event->status &
			(DEPEVT_STATUS_SHORT | DEPEVT_STATUS_LST))) {
			__dwc3_gadget_kick_transfer(dep);
			goto out;
		}
	}

	dwc3_gadget_giveback(dep, req, status);

out:
	return ret;
}

static void dwc3_gadget_ep_cleanup_completed_requests(struct dwc3_ep *dep,
		const struct dwc3_event_depevt *event, int status)
{
	struct dwc3_request	*req;
	struct dwc3_request	*tmp;

	list_for_each_entry_safe(req, tmp, &dep->started_list, list) {
		int ret;

		ret = dwc3_gadget_ep_cleanup_completed_request(dep, event,
				req, status);
		if (ret)
			break;
	}
}

static void dwc3_gadget_endpoint_frame_from_event(struct dwc3_ep *dep,
		const struct dwc3_event_depevt *event)
{
	dep->frame_number = event->parameters;
}

static void dwc3_gadget_endpoint_transfer_in_progress(struct dwc3_ep *dep,
		const struct dwc3_event_depevt *event)
{
	struct dwc3		*dwc = dep->dwc;
	unsigned		status = 0;
	bool			stop = false;

	dwc3_gadget_endpoint_frame_from_event(dep, event);

	if (event->status & DEPEVT_STATUS_BUSERR)
		status = -ECONNRESET;

	if ((event->status & DEPEVT_STATUS_MISSED_ISOC) &&
<<<<<<< HEAD
	    usb_endpoint_xfer_isoc(dep->endpoint.desc))
=======
	    usb_endpoint_xfer_isoc(dep->endpoint.desc)) {
>>>>>>> e0d688d4
		status = -EXDEV;

	dwc3_gadget_ep_cleanup_completed_requests(dep, event, status);

	if (dep->stream_capable && !list_empty(&dep->started_list))
		__dwc3_gadget_kick_transfer(dep);

	if (usb_endpoint_xfer_isoc(dep->endpoint.desc) &&
	    list_empty(&dep->started_list)) {
		if (list_empty(&dep->pending_list))
			/*
			 * If there is no entry in request list then do
			 * not issue END TRANSFER now. Just set PENDING
			 * flag, so that END TRANSFER is issued when an
			 * entry is added into request list.
			 */
			dep->flags |= DWC3_EP_PENDING_REQUEST;
		else
			stop = true;
	}

<<<<<<< HEAD
=======
	dwc3_gadget_ep_cleanup_completed_requests(dep, event, status);

	if (dep->stream_capable && !list_empty(&dep->started_list))
		__dwc3_gadget_kick_transfer(dep);

	if (usb_endpoint_xfer_isoc(dep->endpoint.desc) &&
	    list_empty(&dep->started_list)) {
		if (list_empty(&dep->pending_list))
			/*
			 * If there is no entry in request list then do
			 * not issue END TRANSFER now. Just set PENDING
			 * flag, so that END TRANSFER is issued when an
			 * entry is added into request list.
			 */
			dep->flags |= DWC3_EP_PENDING_REQUEST;
		else
			stop = true;
	}

>>>>>>> e0d688d4
	if (stop) {
		dwc3_stop_active_transfer(dep, true, true);
		dep->flags = DWC3_EP_ENABLED;
	}

	/*
	 * WORKAROUND: This is the 2nd half of U1/U2 -> U0 workaround.
	 * See dwc3_gadget_linksts_change_interrupt() for 1st half.
	 */
	if (dwc->revision < DWC3_REVISION_183A) {
		u32		reg;
		int		i;

		for (i = 0; i < DWC3_ENDPOINTS_NUM; i++) {
			dep = dwc->eps[i];

			if (!(dep->flags & DWC3_EP_ENABLED))
				continue;

			if (!list_empty(&dep->started_list))
				return;
		}

		reg = dwc3_readl(dwc->regs, DWC3_DCTL);
		reg |= dwc->u1u2;
		dwc3_writel(dwc->regs, DWC3_DCTL, reg);

		dwc->u1u2 = 0;
	}
}

static void dwc3_gadget_endpoint_transfer_not_ready(struct dwc3_ep *dep,
		const struct dwc3_event_depevt *event)
{
	dwc3_gadget_endpoint_frame_from_event(dep, event);
	(void) __dwc3_gadget_start_isoc(dep);
}

static void dwc3_endpoint_stream_event(struct dwc3 *dwc,
				       const struct dwc3_event_depevt *event)
{
	struct dwc3_ep		*dep;
	struct dwc3_request	*req;
	u8			epnum = event->endpoint_number;
	u8			stream_id;

	dep = dwc->eps[epnum];

	stream_id = event->parameters;

	/* Check for request matching the streamid and delete the timer */
	list_for_each_entry(req, &dep->started_list, list) {
		if (req->request.stream_id == stream_id) {
			if (timer_pending(&req->stream_timeout_timer))
				del_timer(&req->stream_timeout_timer);
			break;
		}
	}
}

static void dwc3_endpoint_stream_event(struct dwc3 *dwc,
				       const struct dwc3_event_depevt *event)
{
	struct dwc3_ep		*dep;
	struct dwc3_request	*req;
	u8			epnum = event->endpoint_number;
	u8			stream_id;

	dep = dwc->eps[epnum];

	stream_id = event->parameters;

	/* Check for request matching the streamid and delete the timer */
	list_for_each_entry(req, &dep->started_list, list) {
		if (req->request.stream_id == stream_id) {
			if (timer_pending(&req->stream_timeout_timer))
				del_timer(&req->stream_timeout_timer);
			break;
		}
	}
}

static void dwc3_endpoint_interrupt(struct dwc3 *dwc,
		const struct dwc3_event_depevt *event)
{
	struct dwc3_ep		*dep;
	u8			epnum = event->endpoint_number;
	u8			cmd;

	dep = dwc->eps[epnum];

	if (!(dep->flags & DWC3_EP_ENABLED)) {
		if (!(dep->flags & DWC3_EP_TRANSFER_STARTED))
			return;

		/* Handle only EPCMDCMPLT when EP disabled */
		if (event->endpoint_event != DWC3_DEPEVT_EPCMDCMPLT)
			return;
	}

	if (epnum == 0 || epnum == 1) {
		dwc3_ep0_interrupt(dwc, event);
		return;
	}

	switch (event->endpoint_event) {
	case DWC3_DEPEVT_XFERCOMPLETE:
		if (!dep->stream_capable)
			break;
		dep->flags &= ~DWC3_EP_TRANSFER_STARTED;
		/* Fall Through */
	case DWC3_DEPEVT_XFERINPROGRESS:
		dwc3_gadget_endpoint_transfer_in_progress(dep, event);
		break;
	case DWC3_DEPEVT_XFERNOTREADY:
		dwc3_gadget_endpoint_transfer_not_ready(dep, event);
		break;
	case DWC3_DEPEVT_STREAMEVT:
		if (event->status == DEPEVT_STREAMEVT_FOUND)
			dwc3_endpoint_stream_event(dwc, event);
		break;
	case DWC3_DEPEVT_EPCMDCMPLT:
		cmd = DEPEVT_PARAMETER_CMD(event->parameters);

		if (cmd == DWC3_DEPCMD_ENDTRANSFER) {
			dep->flags &= ~DWC3_EP_TRANSFER_STARTED;
			dwc3_gadget_ep_cleanup_cancelled_requests(dep);
		}
		break;
	case DWC3_DEPEVT_RXTXFIFOEVT:
		break;
	}
}

static void dwc3_disconnect_gadget(struct dwc3 *dwc)
{
	if (dwc->gadget_driver && dwc->gadget_driver->disconnect) {
		spin_unlock(&dwc->lock);
		dwc->gadget_driver->disconnect(&dwc->gadget);
		spin_lock(&dwc->lock);
	}
}

static void dwc3_suspend_gadget(struct dwc3 *dwc)
{
	if (dwc->gadget_driver && dwc->gadget_driver->suspend) {
		spin_unlock(&dwc->lock);
		dwc->gadget_driver->suspend(&dwc->gadget);
		spin_lock(&dwc->lock);
	}
}

static void dwc3_resume_gadget(struct dwc3 *dwc)
{
	if (dwc->gadget_driver && dwc->gadget_driver->resume) {
		spin_unlock(&dwc->lock);
		dwc->gadget_driver->resume(&dwc->gadget);
		spin_lock(&dwc->lock);
	}
}

static void dwc3_reset_gadget(struct dwc3 *dwc)
{
	if (!dwc->gadget_driver)
		return;

	if (dwc->gadget.speed != USB_SPEED_UNKNOWN) {
		spin_unlock(&dwc->lock);
		usb_gadget_udc_reset(&dwc->gadget, dwc->gadget_driver);
		spin_lock(&dwc->lock);
	}
}

<<<<<<< HEAD
void dwc3_stop_active_transfer(struct dwc3_ep *dep, bool force)
=======
void dwc3_stop_active_transfer(struct dwc3_ep *dep, bool force,
			bool interrupt)
>>>>>>> e0d688d4
{
	struct dwc3 *dwc = dep->dwc;
	struct dwc3_gadget_ep_cmd_params params;
	u32 cmd;
	int ret;

	if (!(dep->flags & DWC3_EP_TRANSFER_STARTED))
		return;

	/*
	 * NOTICE: We are violating what the Databook says about the
	 * EndTransfer command. Ideally we would _always_ wait for the
	 * EndTransfer Command Completion IRQ, but that's causing too
	 * much trouble synchronizing between us and gadget driver.
	 *
	 * We have discussed this with the IP Provider and it was
	 * suggested to giveback all requests here, but give HW some
	 * extra time to synchronize with the interconnect. We're using
	 * an arbitrary 100us delay for that.
	 *
	 * Note also that a similar handling was tested by Synopsys
	 * (thanks a lot Paul) and nothing bad has come out of it.
	 * In short, what we're doing is:
	 *
	 * - Issue EndTransfer WITH CMDIOC bit set
	 * - Wait 100us
	 *
	 * As of IP version 3.10a of the DWC_usb3 IP, the controller
	 * supports a mode to work around the above limitation. The
	 * software can poll the CMDACT bit in the DEPCMD register
	 * after issuing a EndTransfer command. This mode is enabled
	 * by writing GUCTL2[14]. This polling is already done in the
	 * dwc3_send_gadget_ep_cmd() function so if the mode is
	 * enabled, the EndTransfer command will have completed upon
	 * returning from this function and we don't need to delay for
	 * 100us.
	 *
	 * This mode is NOT available on the DWC_usb31 IP.
	 */

	cmd = DWC3_DEPCMD_ENDTRANSFER;
	cmd |= force ? DWC3_DEPCMD_HIPRI_FORCERM : 0;
	cmd |= interrupt ? DWC3_DEPCMD_CMDIOC : 0;
	cmd |= DWC3_DEPCMD_PARAM(dep->resource_index);
	memset(&params, 0, sizeof(params));
	ret = dwc3_send_gadget_ep_cmd(dep, cmd, &params);
	WARN_ON_ONCE(ret);
	dep->resource_index = 0;

	/*
	 * when transfer is stopped with force rm bit false, it can be
	 * restarted by passing resource_index in params; don't loose it
	 */
	if (force)
		dep->resource_index = 0;

	if (dwc3_is_usb31(dwc) || dwc->revision < DWC3_REVISION_310A) {
		/*
		 * CMD COMPLETE interrupt is not getting generated for isoc
		 * endpoints, so don't set DWC3_EP_END_TRANSFER_PENDING flag
		 */
		if (!usb_endpoint_xfer_isoc(dep->endpoint.desc))
			dep->flags |= DWC3_EP_END_TRANSFER_PENDING;

		udelay(100);
	}
}

static void dwc3_clear_stall_all_ep(struct dwc3 *dwc)
{
	u32 epnum;

	for (epnum = 1; epnum < DWC3_ENDPOINTS_NUM; epnum++) {
		struct dwc3_ep *dep;
		int ret;

		dep = dwc->eps[epnum];
		if (!dep)
			continue;

		if (!(dep->flags & DWC3_EP_STALL))
			continue;

		dep->flags &= ~DWC3_EP_STALL;

		ret = dwc3_send_clear_stall_ep_cmd(dep);
		WARN_ON_ONCE(ret);
	}
}

static void dwc3_gadget_disconnect_interrupt(struct dwc3 *dwc)
{
	int			reg;

	reg = dwc3_readl(dwc->regs, DWC3_DCTL);
	reg &= ~DWC3_DCTL_INITU1ENA;
	dwc3_writel(dwc->regs, DWC3_DCTL, reg);

	reg &= ~DWC3_DCTL_INITU2ENA;
	dwc3_writel(dwc->regs, DWC3_DCTL, reg);

	dwc3_disconnect_gadget(dwc);

	/* In USB 2.0, to avoid hibernation interrupt at the time of connection
	 * clear DWC3_DCTL_KEEP_CONNECT bit.
	 */
	if (dwc->has_hibernation) {
		reg = dwc3_readl(dwc->regs, DWC3_DCTL);
		reg &= ~DWC3_DCTL_KEEP_CONNECT;
		dwc3_writel(dwc->regs, DWC3_DCTL, reg);
	}

	dwc->gadget.speed = USB_SPEED_UNKNOWN;
	dwc->setup_packet_pending = false;
	usb_gadget_set_state(&dwc->gadget, USB_STATE_NOTATTACHED);

	dwc->connected = false;
}

static void dwc3_gadget_reset_interrupt(struct dwc3 *dwc)
{
	u32			reg;

	dwc->connected = true;

	/*
	 * WORKAROUND: DWC3 revisions <1.88a have an issue which
	 * would cause a missing Disconnect Event if there's a
	 * pending Setup Packet in the FIFO.
	 *
	 * There's no suggested workaround on the official Bug
	 * report, which states that "unless the driver/application
	 * is doing any special handling of a disconnect event,
	 * there is no functional issue".
	 *
	 * Unfortunately, it turns out that we _do_ some special
	 * handling of a disconnect event, namely complete all
	 * pending transfers, notify gadget driver of the
	 * disconnection, and so on.
	 *
	 * Our suggested workaround is to follow the Disconnect
	 * Event steps here, instead, based on a setup_packet_pending
	 * flag. Such flag gets set whenever we have a SETUP_PENDING
	 * status for EP0 TRBs and gets cleared on XferComplete for the
	 * same endpoint.
	 *
	 * Refers to:
	 *
	 * STAR#9000466709: RTL: Device : Disconnect event not
	 * generated if setup packet pending in FIFO
	 */
	if (dwc->revision < DWC3_REVISION_188A) {
		if (dwc->setup_packet_pending)
			dwc3_gadget_disconnect_interrupt(dwc);
	}

	dwc3_reset_gadget(dwc);

	reg = dwc3_readl(dwc->regs, DWC3_DCTL);
	reg &= ~DWC3_DCTL_TSTCTRL_MASK;
	dwc3_writel(dwc->regs, DWC3_DCTL, reg);
	dwc->test_mode = false;
	dwc3_clear_stall_all_ep(dwc);

	/* Reset device address to zero */
	reg = dwc3_readl(dwc->regs, DWC3_DCFG);
	reg &= ~(DWC3_DCFG_DEVADDR_MASK);
	dwc3_writel(dwc->regs, DWC3_DCFG, reg);
}

static void dwc3_gadget_conndone_interrupt(struct dwc3 *dwc)
{
	struct dwc3_ep		*dep;
	int			ret;
	u32			reg;
	u8			speed;

	reg = dwc3_readl(dwc->regs, DWC3_DSTS);
	speed = reg & DWC3_DSTS_CONNECTSPD;
	dwc->speed = speed;

	/*
	 * RAMClkSel is reset to 0 after USB reset, so it must be reprogrammed
	 * each time on Connect Done.
	 *
	 * Currently we always use the reset value. If any platform
	 * wants to set this to a different value, we need to add a
	 * setting and update GCTL.RAMCLKSEL here.
	 */

	switch (speed) {
	case DWC3_DSTS_SUPERSPEED_PLUS:
		dwc3_gadget_ep0_desc.wMaxPacketSize = cpu_to_le16(512);
		dwc->gadget.ep0->maxpacket = 512;
		dwc->gadget.speed = USB_SPEED_SUPER_PLUS;
		break;
	case DWC3_DSTS_SUPERSPEED:
		/*
		 * WORKAROUND: DWC3 revisions <1.90a have an issue which
		 * would cause a missing USB3 Reset event.
		 *
		 * In such situations, we should force a USB3 Reset
		 * event by calling our dwc3_gadget_reset_interrupt()
		 * routine.
		 *
		 * Refers to:
		 *
		 * STAR#9000483510: RTL: SS : USB3 reset event may
		 * not be generated always when the link enters poll
		 */
		if (dwc->revision < DWC3_REVISION_190A)
			dwc3_gadget_reset_interrupt(dwc);

		dwc3_gadget_ep0_desc.wMaxPacketSize = cpu_to_le16(512);
		dwc->gadget.ep0->maxpacket = 512;
		dwc->gadget.speed = USB_SPEED_SUPER;
		break;
	case DWC3_DSTS_HIGHSPEED:
		dwc3_gadget_ep0_desc.wMaxPacketSize = cpu_to_le16(64);
		dwc->gadget.ep0->maxpacket = 64;
		dwc->gadget.speed = USB_SPEED_HIGH;
		break;
	case DWC3_DSTS_FULLSPEED:
		dwc3_gadget_ep0_desc.wMaxPacketSize = cpu_to_le16(64);
		dwc->gadget.ep0->maxpacket = 64;
		dwc->gadget.speed = USB_SPEED_FULL;
		break;
	case DWC3_DSTS_LOWSPEED:
		dwc3_gadget_ep0_desc.wMaxPacketSize = cpu_to_le16(8);
		dwc->gadget.ep0->maxpacket = 8;
		dwc->gadget.speed = USB_SPEED_LOW;
		break;
	}

	dwc->eps[1]->endpoint.maxpacket = dwc->gadget.ep0->maxpacket;

	/* Enable USB2 LPM Capability */

	if ((dwc->revision > DWC3_REVISION_194A) &&
	    (speed != DWC3_DSTS_SUPERSPEED) &&
	    (speed != DWC3_DSTS_SUPERSPEED_PLUS)) {
		reg = dwc3_readl(dwc->regs, DWC3_DCFG);
		reg |= DWC3_DCFG_LPM_CAP;
		dwc3_writel(dwc->regs, DWC3_DCFG, reg);

		reg = dwc3_readl(dwc->regs, DWC3_DCTL);
		reg &= ~(DWC3_DCTL_HIRD_THRES_MASK | DWC3_DCTL_L1_HIBER_EN);

		reg |= DWC3_DCTL_HIRD_THRES(dwc->hird_threshold |
					    (dwc->is_utmi_l1_suspend << 4));

		/*
		 * When dwc3 revisions >= 2.40a, LPM Erratum is enabled and
		 * DCFG.LPMCap is set, core responses with an ACK and the
		 * BESL value in the LPM token is less than or equal to LPM
		 * NYET threshold.
		 */
		WARN_ONCE(dwc->revision < DWC3_REVISION_240A
				&& dwc->has_lpm_erratum,
				"LPM Erratum not available on dwc3 revisions < 2.40a\n");

		if (dwc->has_lpm_erratum && dwc->revision >= DWC3_REVISION_240A)
			reg |= DWC3_DCTL_NYET_THRES(dwc->lpm_nyet_threshold);

		dwc3_writel(dwc->regs, DWC3_DCTL, reg);
	} else {
		reg = dwc3_readl(dwc->regs, DWC3_DCTL);
		reg &= ~DWC3_DCTL_HIRD_THRES_MASK;
		dwc3_writel(dwc->regs, DWC3_DCTL, reg);
	}

	dep = dwc->eps[0];
	ret = __dwc3_gadget_ep_enable(dep, DWC3_DEPCFG_ACTION_MODIFY);
	if (ret) {
		dev_err(dwc->dev, "failed to enable %s\n", dep->name);
		return;
	}

	dep = dwc->eps[1];
	ret = __dwc3_gadget_ep_enable(dep, DWC3_DEPCFG_ACTION_MODIFY);
	if (ret) {
		dev_err(dwc->dev, "failed to enable %s\n", dep->name);
		return;
	}

	/*
	 * In USB 2.0, to avoid hibernation interrupt at the time of connection
	 * set DWC3_DCTL_KEEP_CONNECT bit here
	 */
	if (dwc->has_hibernation) {
		reg = dwc3_readl(dwc->regs, DWC3_DCTL);
		reg |= DWC3_DCTL_KEEP_CONNECT;
		dwc3_writel(dwc->regs, DWC3_DCTL, reg);
	}

	/*
	 * Configure PHY via GUSB3PIPECTLn if required.
	 *
	 * Update GTXFIFOSIZn
	 *
	 * In both cases reset values should be sufficient.
	 */
}

static void dwc3_gadget_wakeup_interrupt(struct dwc3 *dwc)
{
	/*
	 * TODO take core out of low power mode when that's
	 * implemented.
	 */

	if (dwc->gadget_driver && dwc->gadget_driver->resume) {
		spin_unlock(&dwc->lock);
		dwc->gadget_driver->resume(&dwc->gadget);
		spin_lock(&dwc->lock);
	}
}

static irqreturn_t wakeup_interrupt(int irq, void *_dwc)
{
	struct dwc3 *dwc = (struct dwc3 *)_dwc;

	spin_lock(&dwc->lock);
	gadget_wakeup_interrupt(dwc);
	spin_unlock(&dwc->lock);

	return IRQ_HANDLED;
}

static void dwc3_gadget_linksts_change_interrupt(struct dwc3 *dwc,
		unsigned int evtinfo)
{
	enum dwc3_link_state	next = evtinfo & DWC3_LINK_STATE_MASK;
	unsigned int		pwropt;

	/*
	 * WORKAROUND: DWC3 < 2.50a have an issue when configured without
	 * Hibernation mode enabled which would show up when device detects
	 * host-initiated U3 exit.
	 *
	 * In that case, device will generate a Link State Change Interrupt
	 * from U3 to RESUME which is only necessary if Hibernation is
	 * configured in.
	 *
	 * There are no functional changes due to such spurious event and we
	 * just need to ignore it.
	 *
	 * Refers to:
	 *
	 * STAR#9000570034 RTL: SS Resume event generated in non-Hibernation
	 * operational mode
	 */
	pwropt = DWC3_GHWPARAMS1_EN_PWROPT(dwc->hwparams.hwparams1);
	if ((dwc->revision < DWC3_REVISION_250A) &&
			(pwropt != DWC3_GHWPARAMS1_EN_PWROPT_HIB)) {
		if ((dwc->link_state == DWC3_LINK_STATE_U3) &&
				(next == DWC3_LINK_STATE_RESUME)) {
			return;
		}
	}

	/*
	 * WORKAROUND: DWC3 Revisions <1.83a have an issue which, depending
	 * on the link partner, the USB session might do multiple entry/exit
	 * of low power states before a transfer takes place.
	 *
	 * Due to this problem, we might experience lower throughput. The
	 * suggested workaround is to disable DCTL[12:9] bits if we're
	 * transitioning from U1/U2 to U0 and enable those bits again
	 * after a transfer completes and there are no pending transfers
	 * on any of the enabled endpoints.
	 *
	 * This is the first half of that workaround.
	 *
	 * Refers to:
	 *
	 * STAR#9000446952: RTL: Device SS : if U1/U2 ->U0 takes >128us
	 * core send LGO_Ux entering U0
	 */
	if (dwc->revision < DWC3_REVISION_183A) {
		if (next == DWC3_LINK_STATE_U0) {
			u32	u1u2;
			u32	reg;

			switch (dwc->link_state) {
			case DWC3_LINK_STATE_U1:
			case DWC3_LINK_STATE_U2:
				reg = dwc3_readl(dwc->regs, DWC3_DCTL);
				u1u2 = reg & (DWC3_DCTL_INITU2ENA
						| DWC3_DCTL_ACCEPTU2ENA
						| DWC3_DCTL_INITU1ENA
						| DWC3_DCTL_ACCEPTU1ENA);

				if (!dwc->u1u2)
					dwc->u1u2 = reg & u1u2;

				reg &= ~u1u2;

				dwc3_writel(dwc->regs, DWC3_DCTL, reg);
				break;
			default:
				/* do nothing */
				break;
			}
		}
	}

	switch (next) {
	case DWC3_LINK_STATE_U1:
		if (dwc->speed == USB_SPEED_SUPER)
			dwc3_suspend_gadget(dwc);
		break;
	case DWC3_LINK_STATE_U2:
	case DWC3_LINK_STATE_U3:
		dwc3_suspend_gadget(dwc);
		break;
	case DWC3_LINK_STATE_RESUME:
		dwc3_resume_gadget(dwc);
		break;
	default:
		/* do nothing */
		break;
	}

	dwc->link_state = next;
}

static void dwc3_gadget_suspend_interrupt(struct dwc3 *dwc,
					  unsigned int evtinfo)
{
	enum dwc3_link_state next = evtinfo & DWC3_LINK_STATE_MASK;

	if (dwc->link_state != next && next == DWC3_LINK_STATE_U3)
		dwc3_suspend_gadget(dwc);

	dwc->link_state = next;
}

static void dwc3_gadget_hibernation_interrupt(struct dwc3 *dwc,
		unsigned int evtinfo)
{
	unsigned int is_ss = evtinfo & BIT(4);

	/*
	 * WORKAROUND: DWC3 revison 2.20a with hibernation support
	 * have a known issue which can cause USB CV TD.9.23 to fail
	 * randomly.
	 *
	 * Because of this issue, core could generate bogus hibernation
	 * events which SW needs to ignore.
	 *
	 * Refers to:
	 *
	 * STAR#9000546576: Device Mode Hibernation: Issue in USB 2.0
	 * Device Fallback from SuperSpeed
	 */
	if ((!!is_ss ^ (dwc->speed >= DWC3_DSTS_SUPERSPEED)) &&
	    (!(dwc->has_hibernation)))
		return;

	/* enter hibernation here */
	gadget_hibernation_interrupt(dwc);
}

static void dwc3_gadget_interrupt(struct dwc3 *dwc,
		const struct dwc3_event_devt *event)
{
	switch (event->type) {
	case DWC3_DEVICE_EVENT_DISCONNECT:
		dwc3_gadget_disconnect_interrupt(dwc);
		break;
	case DWC3_DEVICE_EVENT_RESET:
		dwc3_gadget_reset_interrupt(dwc);
		break;
	case DWC3_DEVICE_EVENT_CONNECT_DONE:
		dwc3_gadget_conndone_interrupt(dwc);
		break;
	case DWC3_DEVICE_EVENT_WAKEUP:
		dwc3_gadget_wakeup_interrupt(dwc);
		break;
	case DWC3_DEVICE_EVENT_HIBER_REQ:
		if (dev_WARN_ONCE(dwc->dev, !dwc->has_hibernation,
					"unexpected hibernation event\n"))
			break;

		dwc3_gadget_hibernation_interrupt(dwc, event->event_info);
		break;
	case DWC3_DEVICE_EVENT_LINK_STATUS_CHANGE:
		dwc3_gadget_linksts_change_interrupt(dwc, event->event_info);
		break;
	case DWC3_DEVICE_EVENT_EOPF:
		/* It changed to be suspend event for version 2.30a and above */
		if (dwc->revision >= DWC3_REVISION_230A) {
			/*
			 * Ignore suspend event until the gadget enters into
			 * USB_STATE_CONFIGURED state.
			 */
			if (dwc->gadget.state >= USB_STATE_CONFIGURED)
				dwc3_gadget_suspend_interrupt(dwc,
						event->event_info);
		}
		break;
	case DWC3_DEVICE_EVENT_SOF:
	case DWC3_DEVICE_EVENT_ERRATIC_ERROR:
	case DWC3_DEVICE_EVENT_CMD_CMPL:
	case DWC3_DEVICE_EVENT_OVERFLOW:
		break;
	default:
		dev_WARN(dwc->dev, "UNKNOWN IRQ %d\n", event->type);
	}
}

static void dwc3_process_event_entry(struct dwc3 *dwc,
		const union dwc3_event *event)
{
	trace_dwc3_event(event->raw, dwc);

	if (!event->type.is_devspec)
		dwc3_endpoint_interrupt(dwc, &event->depevt);
	else if (event->type.type == DWC3_EVENT_TYPE_DEV)
		dwc3_gadget_interrupt(dwc, &event->devt);
	else
		dev_err(dwc->dev, "UNKNOWN IRQ type %d\n", event->raw);
}

static irqreturn_t dwc3_process_event_buf(struct dwc3_event_buffer *evt)
{
	struct dwc3 *dwc = evt->dwc;
	irqreturn_t ret = IRQ_NONE;
	int left;
	u32 reg;

	left = evt->count;

	if (!(evt->flags & DWC3_EVENT_PENDING))
		return IRQ_NONE;

	while (left > 0) {
		union dwc3_event event;

		event.raw = *(u32 *) (evt->cache + evt->lpos);

		dwc3_process_event_entry(dwc, &event);

		/*
		 * FIXME we wrap around correctly to the next entry as
		 * almost all entries are 4 bytes in size. There is one
		 * entry which has 12 bytes which is a regular entry
		 * followed by 8 bytes data. ATM I don't know how
		 * things are organized if we get next to the a
		 * boundary so I worry about that once we try to handle
		 * that.
		 */
		evt->lpos = (evt->lpos + 4) % evt->length;
		left -= 4;

		if (dwc->is_hibernated)
			break;
	}

	evt->count = 0;
	evt->flags &= ~DWC3_EVENT_PENDING;
	ret = IRQ_HANDLED;

	if (dwc->is_hibernated)
		return ret;

	/* Unmask interrupt */
	reg = dwc3_readl(dwc->regs, DWC3_GEVNTSIZ(0));
	reg &= ~DWC3_GEVNTSIZ_INTMASK;
	dwc3_writel(dwc->regs, DWC3_GEVNTSIZ(0), reg);

	if (dwc->imod_interval) {
		dwc3_writel(dwc->regs, DWC3_GEVNTCOUNT(0), DWC3_GEVNTCOUNT_EHB);
		dwc3_writel(dwc->regs, DWC3_DEV_IMOD(0), dwc->imod_interval);
	}

	return ret;
}

static irqreturn_t dwc3_thread_interrupt(int irq, void *_evt)
{
	struct dwc3_event_buffer *evt = _evt;
	struct dwc3 *dwc = evt->dwc;
	unsigned long flags;
	irqreturn_t ret = IRQ_NONE;

	spin_lock_irqsave(&dwc->lock, flags);
	ret = dwc3_process_event_buf(evt);
	spin_unlock_irqrestore(&dwc->lock, flags);

	return ret;
}

static irqreturn_t dwc3_check_event_buf(struct dwc3_event_buffer *evt)
{
	struct dwc3 *dwc = evt->dwc;
	u32 amount;
	u32 count;
	u32 reg;

	if (pm_runtime_suspended(dwc->dev)) {
		pm_runtime_get(dwc->dev);
		disable_irq_nosync(dwc->irq_gadget);
		dwc->pending_events = true;
		return IRQ_HANDLED;
	}

	if (dwc->is_hibernated)
		return IRQ_HANDLED;

	/*
	 * With PCIe legacy interrupt, test shows that top-half irq handler can
	 * be called again after HW interrupt deassertion. Check if bottom-half
	 * irq event handler completes before caching new event to prevent
	 * losing events.
	 */
	if (evt->flags & DWC3_EVENT_PENDING)
		return IRQ_HANDLED;

	count = dwc3_readl(dwc->regs, DWC3_GEVNTCOUNT(0));
	count &= DWC3_GEVNTCOUNT_MASK;
	if (!count)
		return IRQ_NONE;

	evt->count = count;
	evt->flags |= DWC3_EVENT_PENDING;

	/* Mask interrupt */
	reg = dwc3_readl(dwc->regs, DWC3_GEVNTSIZ(0));
	reg |= DWC3_GEVNTSIZ_INTMASK;
	dwc3_writel(dwc->regs, DWC3_GEVNTSIZ(0), reg);

	amount = min(count, evt->length - evt->lpos);
	memcpy(evt->cache + evt->lpos, evt->buf + evt->lpos, amount);

	if (amount < count)
		memcpy(evt->cache, evt->buf, count - amount);

	dwc3_writel(dwc->regs, DWC3_GEVNTCOUNT(0), count);

	return IRQ_WAKE_THREAD;
}

static irqreturn_t dwc3_interrupt(int irq, void *_evt)
{
	struct dwc3_event_buffer	*evt = _evt;

	return dwc3_check_event_buf(evt);
}

static int dwc3_gadget_get_irq(struct dwc3 *dwc)
{
	struct platform_device *dwc3_pdev = to_platform_device(dwc->dev);
	int irq, irq_hiber;

	irq = platform_get_irq_byname_optional(dwc3_pdev, "peripheral");
	if (irq > 0)
		goto out;

	if (irq == -EPROBE_DEFER)
		goto out;

	irq = platform_get_irq_byname_optional(dwc3_pdev, "dwc_usb3");
	if (irq > 0)
		goto out;

	if (irq == -EPROBE_DEFER)
		goto out;

	irq = platform_get_irq(dwc3_pdev, 0);
	if (irq > 0)
		dwc->irq_gadget = irq;
<<<<<<< HEAD

	if (irq == -EPROBE_DEFER)
		goto out;
out:
	/* look for wakeup interrupt if hibernation is supported */
	if (dwc->has_hibernation) {
		irq_hiber = platform_get_irq_byname(dwc3_pdev, "hiber");
		if (irq_hiber > 0) {
			dwc->irq_wakeup = irq_hiber;
		} else {
			irq_hiber = platform_get_irq(dwc3_pdev, 2);
			if (irq_hiber > 0)
				dwc->irq_wakeup = irq_hiber;
		}
	}

=======

	if (irq == -EPROBE_DEFER)
		goto out;

out:
	/* look for wakeup interrupt if hibernation is supported */
	if (dwc->has_hibernation) {

		irq_hiber = platform_get_irq_byname(dwc3_pdev, "hiber");
		if (irq_hiber > 0) {
			dwc->irq_wakeup = irq_hiber;
		} else {
			irq_hiber = platform_get_irq(dwc3_pdev, 2);
			if (irq_hiber > 0)
				dwc->irq_wakeup = irq_hiber;
		}
	}

>>>>>>> e0d688d4
	return irq;
}

/**
 * dwc3_gadget_init - initializes gadget related registers
 * @dwc: pointer to our controller context structure
 *
 * Returns 0 on success otherwise negative errno.
 */
int dwc3_gadget_init(struct dwc3 *dwc)
{
	int ret;
	int irq;

	irq = dwc3_gadget_get_irq(dwc);
	if (irq < 0) {
		ret = irq;
		goto err0;
	}

	dwc->irq_gadget = irq;

	dwc->ep0_trb = dma_alloc_coherent(dwc->sysdev,
					  sizeof(*dwc->ep0_trb) * 2,
					  &dwc->ep0_trb_addr, GFP_KERNEL);
	if (!dwc->ep0_trb) {
		dev_err(dwc->dev, "failed to allocate ep0 trb\n");
		ret = -ENOMEM;
		goto err0;
	}

	dwc->setup_buf = kzalloc(DWC3_EP0_SETUP_SIZE, GFP_KERNEL);
	if (!dwc->setup_buf) {
		ret = -ENOMEM;
		goto err1;
	}

	dwc->bounce = dma_alloc_coherent(dwc->sysdev, DWC3_BOUNCE_SIZE,
			&dwc->bounce_addr, GFP_KERNEL);
	if (!dwc->bounce) {
		ret = -ENOMEM;
		goto err2;
	}

	init_completion(&dwc->ep0_in_setup);

	dwc->gadget.ops			= &dwc3_gadget_ops;
	dwc->gadget.speed		= USB_SPEED_UNKNOWN;
	dwc->gadget.sg_supported	= true;
	dwc->gadget.name		= "dwc3-gadget";
	dwc->gadget.lpm_capable		= true;
	dwc->gadget.is_otg		= dwc->dr_mode == USB_DR_MODE_OTG;

	/*
	 * FIXME We might be setting max_speed to <SUPER, however versions
	 * <2.20a of dwc3 have an issue with metastability (documented
	 * elsewhere in this driver) which tells us we can't set max speed to
	 * anything lower than SUPER.
	 *
	 * Because gadget.max_speed is only used by composite.c and function
	 * drivers (i.e. it won't go into dwc3's registers) we are allowing this
	 * to happen so we avoid sending SuperSpeed Capability descriptor
	 * together with our BOS descriptor as that could confuse host into
	 * thinking we can handle super speed.
	 *
	 * Note that, in fact, we won't even support GetBOS requests when speed
	 * is less than super speed because we don't have means, yet, to tell
	 * composite.c that we are USB 2.0 + LPM ECN.
	 */
	if (dwc->revision < DWC3_REVISION_220A &&
	    !dwc->dis_metastability_quirk)
		dev_info(dwc->dev, "changing max_speed on rev %08x\n",
				dwc->revision);

	dwc->gadget.max_speed		= dwc->maximum_speed;

	/*
	 * REVISIT: Here we should clear all pending IRQs to be
	 * sure we're starting from a well known location.
	 */

	ret = dwc3_gadget_init_endpoints(dwc, dwc->num_eps);
	if (ret)
		goto err3;

	ret = usb_add_gadget_udc(dwc->dev, &dwc->gadget);
	if (ret) {
		dev_err(dwc->dev, "failed to register udc\n");
		goto err4;
	}

	if (dwc->dr_mode == USB_DR_MODE_OTG) {
		struct usb_phy *phy;

		phy = usb_get_phy(USB_PHY_TYPE_USB3);
		if (!IS_ERR(phy)) {
			if (phy && phy->otg) {
				ret = otg_set_peripheral(phy->otg,
<<<<<<< HEAD
							 &dwc->gadget);
=======
						&dwc->gadget);
>>>>>>> e0d688d4
				if (ret) {
					dev_err(dwc->dev,
						"otg_set_peripheral failed\n");
					usb_put_phy(phy);
					phy = NULL;
					goto err4;
				}
			} else {
				usb_put_phy(phy);
				phy = NULL;
			}
		}
	}

<<<<<<< HEAD
=======
	dwc3_gadget_set_speed(&dwc->gadget, dwc->maximum_speed);

>>>>>>> e0d688d4
	return 0;

err4:
	dwc3_gadget_free_endpoints(dwc);

err3:
	dma_free_coherent(dwc->sysdev, DWC3_BOUNCE_SIZE, dwc->bounce,
			dwc->bounce_addr);

err2:
	kfree(dwc->setup_buf);

err1:
	dma_free_coherent(dwc->sysdev, sizeof(*dwc->ep0_trb) * 2,
			dwc->ep0_trb, dwc->ep0_trb_addr);

err0:
	return ret;
}

/* -------------------------------------------------------------------------- */

void dwc3_gadget_exit(struct dwc3 *dwc)
{
	usb_del_gadget_udc(&dwc->gadget);
	dwc3_gadget_free_endpoints(dwc);
	dma_free_coherent(dwc->sysdev, DWC3_BOUNCE_SIZE, dwc->bounce,
			  dwc->bounce_addr);
	kfree(dwc->setup_buf);
	dma_free_coherent(dwc->sysdev, sizeof(*dwc->ep0_trb) * 2,
			  dwc->ep0_trb, dwc->ep0_trb_addr);
}

int dwc3_gadget_suspend(struct dwc3 *dwc)
{
	if (!dwc->gadget_driver)
		return 0;

	if (dwc->is_hibernated) {
		/*
		 * As we are about to suspend, wake the controller from
		 * D3 & hibernation states
		 */
		dwc->force_hiber_wake = true;
		gadget_wakeup_interrupt(dwc);
		dwc->force_hiber_wake = false;
	}

	dwc3_gadget_run_stop(dwc, false, false);
	dwc3_disconnect_gadget(dwc);
	__dwc3_gadget_stop(dwc);

	return 0;
}

int dwc3_gadget_resume(struct dwc3 *dwc)
{
	int			ret;
	u32			reg;

	if (!dwc->gadget_driver)
		return 0;

	ret = __dwc3_gadget_start(dwc);
	if (ret < 0)
		goto err0;

	ret = dwc3_gadget_run_stop(dwc, true, false);
	if (ret < 0)
		goto err1;

	/* In USB 2.0, to avoid hibernation interrupt at the time of connection
	 * set DWC3_DCTL_KEEP_CONNECT bit.
	 */
	if (dwc->has_hibernation) {
		reg = dwc3_readl(dwc->regs, DWC3_DCTL);
		reg |= DWC3_DCTL_KEEP_CONNECT;
		dwc3_writel(dwc->regs, DWC3_DCTL, reg);
	}

	return 0;

err1:
	__dwc3_gadget_stop(dwc);

err0:
	return ret;
}

void dwc3_gadget_process_pending_events(struct dwc3 *dwc)
{
	if (dwc->pending_events) {
		dwc3_interrupt(dwc->irq_gadget, dwc->ev_buf);
		dwc->pending_events = false;
		enable_irq(dwc->irq_gadget);
	}
}<|MERGE_RESOLUTION|>--- conflicted
+++ resolved
@@ -541,22 +541,14 @@
 
 static void stream_timeout_function(struct timer_list *arg)
 {
-<<<<<<< HEAD
-	struct dwc3_request	*req = from_timer(req, arg, stream_timeout_timer);
-=======
 	struct dwc3_request	*req = from_timer(req, arg,
 						stream_timeout_timer);
->>>>>>> e0d688d4
 	struct dwc3_ep		*dep = req->dep;
 	struct dwc3		*dwc = dep->dwc;
 	unsigned long		flags;
 
 	spin_lock_irqsave(&dwc->lock, flags);
-<<<<<<< HEAD
-	dwc3_stop_active_transfer(dep, true);
-=======
 	dwc3_stop_active_transfer(dep, true, true);
->>>>>>> e0d688d4
 	__dwc3_gadget_kick_transfer(dep);
 	spin_unlock_irqrestore(&dwc->lock, flags);
 }
@@ -1022,11 +1014,7 @@
 	}
 
 	if ((!no_interrupt && !chain) ||
-<<<<<<< HEAD
-	    (dwc3_calc_trbs_left(dep) == 1))
-=======
 			(dwc3_calc_trbs_left(dep) == 1))
->>>>>>> e0d688d4
 		trb->ctrl |= DWC3_TRB_CTRL_IOC;
 
 	if (chain)
@@ -1277,15 +1265,10 @@
 		cmd = DWC3_DEPCMD_STARTTRANSFER;
 
 		if (dep->stream_capable)
-<<<<<<< HEAD
-			cmd = cmd | DWC3_DEPCMD_PARAM(req->request.stream_id);
-=======
 			cmd |= DWC3_DEPCMD_PARAM(req->request.stream_id);
->>>>>>> e0d688d4
 
 		if (usb_endpoint_xfer_isoc(dep->endpoint.desc))
 			cmd |= DWC3_DEPCMD_PARAM(dep->frame_number);
-
 	} else {
 		cmd = DWC3_DEPCMD_UPDATETRANSFER |
 			DWC3_DEPCMD_PARAM(dep->resource_index);
@@ -1448,11 +1431,6 @@
 		return -EAGAIN;
 	}
 
-<<<<<<< HEAD
-	dep->frame_number = DWC3_ALIGN_FRAME(dep);
-	__dwc3_gadget_kick_transfer(dep);
-	dep->flags &= ~DWC3_EP_PENDING_REQUEST;
-=======
 	if (!dwc->dis_start_transfer_quirk && dwc3_is_usb31(dwc) &&
 	    (dwc->revision <= DWC3_USB31_REVISION_160A ||
 	     (dwc->revision == DWC3_USB31_REVISION_170A &&
@@ -1472,7 +1450,6 @@
 	}
 
 	return ret;
->>>>>>> e0d688d4
 }
 
 static void dwc3_gadget_wakeup_interrupt(struct dwc3 *dwc);
@@ -1516,13 +1493,6 @@
 		dwc->force_hiber_wake = false;
 	}
 
-	/* If core is hibernated, need to wakeup (remote wakeup) */
-	if (dwc->is_hibernated) {
-		dwc->force_hiber_wake = true;
-		gadget_wakeup_interrupt(dwc);
-		dwc->force_hiber_wake = false;
-	}
-
 	/*
 	 * NOTICE: Isochronous endpoints should NEVER be prestarted. We must
 	 * wait for a XferNotReady event so we will know what's the current
@@ -1533,7 +1503,7 @@
 	 */
 	if (usb_endpoint_xfer_isoc(dep->endpoint.desc)) {
 		if (!(dep->flags & DWC3_EP_PENDING_REQUEST) &&
-		    !(dep->flags & DWC3_EP_TRANSFER_STARTED))
+				!(dep->flags & DWC3_EP_TRANSFER_STARTED))
 			return 0;
 
 		if (dep->flags & DWC3_EP_PENDING_REQUEST) {
@@ -1544,11 +1514,7 @@
 				 * TRANSFER is issued when an entry is added
 				 * into request list.
 				 */
-<<<<<<< HEAD
-				dwc3_stop_active_transfer(dep, true);
-=======
 				dwc3_stop_active_transfer(dep, true, true);
->>>>>>> e0d688d4
 				dep->flags = DWC3_EP_ENABLED;
 			}
 
@@ -2226,34 +2192,6 @@
 			params->besl_deep =
 				clamp_t(u8, dwc->hird_threshold, 2, 15);
 	}
-
-<<<<<<< HEAD
-out:
-	dwc->gadget_driver	= NULL;
-	spin_unlock_irqrestore(&dwc->lock, flags);
-
-	free_irq(dwc->irq_gadget, dwc->ev_buf);
-	free_irq(dwc->irq_wakeup, dwc);
-=======
-	/* U1 Device exit Latency */
-	if (dwc->dis_u1_entry_quirk)
-		params->bU1devExitLat = 0;
-	else
-		params->bU1devExitLat = DWC3_DEFAULT_U1_DEV_EXIT_LAT;
->>>>>>> e0d688d4
-
-	/* U2 Device exit Latency */
-	if (dwc->dis_u2_entry_quirk)
-		params->bU2DevExitLat = 0;
-	else
-		params->bU2DevExitLat =
-				cpu_to_le16(DWC3_DEFAULT_U2_DEV_EXIT_LAT);
-}
-
-static void dwc3_gadget_config_params(struct usb_gadget *g,
-				      struct usb_dcd_config_params *params)
-{
-	struct dwc3		*dwc = gadget_to_dwc(g);
 
 	/* U1 Device exit Latency */
 	if (dwc->dis_u1_entry_quirk)
@@ -2697,12 +2635,12 @@
 		status = -ECONNRESET;
 
 	if ((event->status & DEPEVT_STATUS_MISSED_ISOC) &&
-<<<<<<< HEAD
-	    usb_endpoint_xfer_isoc(dep->endpoint.desc))
-=======
 	    usb_endpoint_xfer_isoc(dep->endpoint.desc)) {
->>>>>>> e0d688d4
 		status = -EXDEV;
+
+		if (list_empty(&dep->started_list))
+			stop = true;
+	}
 
 	dwc3_gadget_ep_cleanup_completed_requests(dep, event, status);
 
@@ -2723,28 +2661,6 @@
 			stop = true;
 	}
 
-<<<<<<< HEAD
-=======
-	dwc3_gadget_ep_cleanup_completed_requests(dep, event, status);
-
-	if (dep->stream_capable && !list_empty(&dep->started_list))
-		__dwc3_gadget_kick_transfer(dep);
-
-	if (usb_endpoint_xfer_isoc(dep->endpoint.desc) &&
-	    list_empty(&dep->started_list)) {
-		if (list_empty(&dep->pending_list))
-			/*
-			 * If there is no entry in request list then do
-			 * not issue END TRANSFER now. Just set PENDING
-			 * flag, so that END TRANSFER is issued when an
-			 * entry is added into request list.
-			 */
-			dep->flags |= DWC3_EP_PENDING_REQUEST;
-		else
-			stop = true;
-	}
-
->>>>>>> e0d688d4
 	if (stop) {
 		dwc3_stop_active_transfer(dep, true, true);
 		dep->flags = DWC3_EP_ENABLED;
@@ -2781,28 +2697,6 @@
 {
 	dwc3_gadget_endpoint_frame_from_event(dep, event);
 	(void) __dwc3_gadget_start_isoc(dep);
-}
-
-static void dwc3_endpoint_stream_event(struct dwc3 *dwc,
-				       const struct dwc3_event_depevt *event)
-{
-	struct dwc3_ep		*dep;
-	struct dwc3_request	*req;
-	u8			epnum = event->endpoint_number;
-	u8			stream_id;
-
-	dep = dwc->eps[epnum];
-
-	stream_id = event->parameters;
-
-	/* Check for request matching the streamid and delete the timer */
-	list_for_each_entry(req, &dep->started_list, list) {
-		if (req->request.stream_id == stream_id) {
-			if (timer_pending(&req->stream_timeout_timer))
-				del_timer(&req->stream_timeout_timer);
-			break;
-		}
-	}
 }
 
 static void dwc3_endpoint_stream_event(struct dwc3 *dwc,
@@ -2918,12 +2812,8 @@
 	}
 }
 
-<<<<<<< HEAD
-void dwc3_stop_active_transfer(struct dwc3_ep *dep, bool force)
-=======
 void dwc3_stop_active_transfer(struct dwc3_ep *dep, bool force,
 			bool interrupt)
->>>>>>> e0d688d4
 {
 	struct dwc3 *dwc = dep->dwc;
 	struct dwc3_gadget_ep_cmd_params params;
@@ -3597,13 +3487,14 @@
 	irq = platform_get_irq(dwc3_pdev, 0);
 	if (irq > 0)
 		dwc->irq_gadget = irq;
-<<<<<<< HEAD
 
 	if (irq == -EPROBE_DEFER)
 		goto out;
+
 out:
 	/* look for wakeup interrupt if hibernation is supported */
 	if (dwc->has_hibernation) {
+
 		irq_hiber = platform_get_irq_byname(dwc3_pdev, "hiber");
 		if (irq_hiber > 0) {
 			dwc->irq_wakeup = irq_hiber;
@@ -3614,26 +3505,6 @@
 		}
 	}
 
-=======
-
-	if (irq == -EPROBE_DEFER)
-		goto out;
-
-out:
-	/* look for wakeup interrupt if hibernation is supported */
-	if (dwc->has_hibernation) {
-
-		irq_hiber = platform_get_irq_byname(dwc3_pdev, "hiber");
-		if (irq_hiber > 0) {
-			dwc->irq_wakeup = irq_hiber;
-		} else {
-			irq_hiber = platform_get_irq(dwc3_pdev, 2);
-			if (irq_hiber > 0)
-				dwc->irq_wakeup = irq_hiber;
-		}
-	}
-
->>>>>>> e0d688d4
 	return irq;
 }
 
@@ -3732,11 +3603,7 @@
 		if (!IS_ERR(phy)) {
 			if (phy && phy->otg) {
 				ret = otg_set_peripheral(phy->otg,
-<<<<<<< HEAD
-							 &dwc->gadget);
-=======
 						&dwc->gadget);
->>>>>>> e0d688d4
 				if (ret) {
 					dev_err(dwc->dev,
 						"otg_set_peripheral failed\n");
@@ -3751,11 +3618,8 @@
 		}
 	}
 
-<<<<<<< HEAD
-=======
 	dwc3_gadget_set_speed(&dwc->gadget, dwc->maximum_speed);
 
->>>>>>> e0d688d4
 	return 0;
 
 err4:
