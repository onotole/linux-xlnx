--- conflicted
+++ resolved
@@ -58,10 +58,7 @@
 #define LIS2DW12_ACCEL_DEV_NAME		"lis2dw12"
 #define LIS3DHH_ACCEL_DEV_NAME		"lis3dhh"
 #define LIS3DE_ACCEL_DEV_NAME		"lis3de"
-<<<<<<< HEAD
-=======
 #define LIS2DE12_ACCEL_DEV_NAME		"lis2de12"
->>>>>>> 0ecfebd2
 
 /**
 * struct st_sensors_platform_data - default accel platform data
