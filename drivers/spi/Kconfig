# SPDX-License-Identifier: GPL-2.0-only
#
# SPI driver configuration
#
menuconfig SPI
	bool "SPI support"
	depends on HAS_IOMEM
	help
	  The "Serial Peripheral Interface" is a low level synchronous
	  protocol.  Chips that support SPI can have data transfer rates
	  up to several tens of Mbit/sec.  Chips are addressed with a
	  controller and a chipselect.  Most SPI slaves don't support
	  dynamic device discovery; some are even write-only or read-only.

	  SPI is widely used by microcontrollers to talk with sensors,
	  eeprom and flash memory, codecs and various other controller
	  chips, analog to digital (and d-to-a) converters, and more.
	  MMC and SD cards can be accessed using SPI protocol; and for
	  DataFlash cards used in MMC sockets, SPI must always be used.

	  SPI is one of a family of similar protocols using a four wire
	  interface (select, clock, data in, data out) including Microwire
	  (half duplex), SSP, SSI, and PSP.  This driver framework should
	  work with most such devices and controllers.

if SPI

config SPI_DEBUG
	bool "Debug support for SPI drivers"
	depends on DEBUG_KERNEL
	help
	  Say "yes" to enable debug messaging (like dev_dbg and pr_debug),
	  sysfs, and debugfs support in SPI controller and protocol drivers.

#
# MASTER side ... talking to discrete SPI slave chips including microcontrollers
#

config SPI_MASTER
#	bool "SPI Master Support"
	bool
	default SPI
	help
	  If your system has an master-capable SPI controller (which
	  provides the clock and chipselect), you can enable that
	  controller and the protocol drivers for the SPI slave chips
	  that are connected.

if SPI_MASTER

config SPI_MEM
	bool "SPI memory extension"
	help
	  Enable this option if you want to enable the SPI memory extension.
	  This extension is meant to simplify interaction with SPI memories
	  by providing a high-level interface to send memory-like commands.

comment "SPI Master Controller Drivers"

config SPI_ALTERA
	tristate "Altera SPI Controller"
	help
	  This is the driver for the Altera SPI Controller.

config SPI_ATH79
	tristate "Atheros AR71XX/AR724X/AR913X SPI controller driver"
	depends on ATH79 || COMPILE_TEST
	select SPI_BITBANG
	help
	  This enables support for the SPI controller present on the
	  Atheros AR71XX/AR724X/AR913X SoCs.

config SPI_ARMADA_3700
	tristate "Marvell Armada 3700 SPI Controller"
	depends on (ARCH_MVEBU && OF) || COMPILE_TEST
	help
	  This enables support for the SPI controller present on the
	  Marvell Armada 3700 SoCs.

config SPI_ATMEL
	tristate "Atmel SPI Controller"
	depends on ARCH_AT91 || COMPILE_TEST
	help
	  This selects a driver for the Atmel SPI Controller, present on
	  many AT91 ARM chips.

config SPI_AT91_USART
	tristate "Atmel USART Controller SPI driver"
	depends on (ARCH_AT91 || COMPILE_TEST)
	depends on MFD_AT91_USART
	help
	  This selects a driver for the AT91 USART Controller as SPI Master,
	  present on AT91 and SAMA5 SoC series.

config SPI_ATMEL_QUADSPI
	tristate "Atmel Quad SPI Controller"
	depends on ARCH_AT91 || (ARM && COMPILE_TEST && !ARCH_EBSA110)
	depends on OF && HAS_IOMEM
	help
	  This enables support for the Quad SPI controller in master mode.
	  This driver does not support generic SPI. The implementation only
	  supports spi-mem interface.

config SPI_AU1550
	tristate "Au1550/Au1200/Au1300 SPI Controller"
	depends on MIPS_ALCHEMY
	select SPI_BITBANG
	help
	  If you say yes to this option, support will be included for the
	  PSC SPI controller found on Au1550, Au1200 and Au1300 series.

config SPI_AXI_SPI_ENGINE
	tristate "Analog Devices AXI SPI Engine controller"
	depends on HAS_IOMEM
	help
	  This enables support for the Analog Devices AXI SPI Engine SPI controller.
	  It is part of the SPI Engine framework that is used in some Analog Devices
	  reference designs for FPGAs.

config SPI_BCM2835
	tristate "BCM2835 SPI controller"
	depends on GPIOLIB
	depends on ARCH_BCM2835 || ARCH_BRCMSTB || COMPILE_TEST
	help
	  This selects a driver for the Broadcom BCM2835 SPI master.

	  The BCM2835 contains two types of SPI master controller; the
	  "universal SPI master", and the regular SPI controller. This driver
	  is for the regular SPI controller. Slave mode operation is not also
	  not supported.

config SPI_BCM2835AUX
	tristate "BCM2835 SPI auxiliary controller"
	depends on ((ARCH_BCM2835 || ARCH_BRCMSTB) && GPIOLIB) || COMPILE_TEST
	help
	  This selects a driver for the Broadcom BCM2835 SPI aux master.

	  The BCM2835 contains two types of SPI master controller; the
	  "universal SPI master", and the regular SPI controller.
	  This driver is for the universal/auxiliary SPI controller.

config SPI_BCM63XX
	tristate "Broadcom BCM63xx SPI controller"
	depends on BCM63XX || COMPILE_TEST
	help
          Enable support for the SPI controller on the Broadcom BCM63xx SoCs.

config SPI_BCM63XX_HSSPI
	tristate "Broadcom BCM63XX HS SPI controller driver"
	depends on BCM63XX || ARCH_BCM_63XX || COMPILE_TEST
	help
	  This enables support for the High Speed SPI controller present on
	  newer Broadcom BCM63XX SoCs.

config SPI_BCM_QSPI
	tristate "Broadcom BSPI and MSPI controller support"
	depends on ARCH_BRCMSTB || ARCH_BCM || ARCH_BCM_IPROC || \
			BMIPS_GENERIC || COMPILE_TEST
	default ARCH_BCM_IPROC
	help
	  Enables support for the Broadcom SPI flash and MSPI controller.
	  Select this option for any one of BRCMSTB, iProc NSP and NS2 SoCs
	  based platforms. This driver works for both SPI master for spi-nor
	  flash device as well as MSPI device.

config SPI_BITBANG
	tristate "Utilities for Bitbanging SPI masters"
	help
	  With a few GPIO pins, your system can bitbang the SPI protocol.
	  Select this to get SPI support through I/O pins (GPIO, parallel
	  port, etc).  Or, some systems' SPI master controller drivers use
	  this code to manage the per-word or per-transfer accesses to the
	  hardware shift registers.

	  This is library code, and is automatically selected by drivers that
	  need it.  You only need to select this explicitly to support driver
	  modules that aren't part of this kernel tree.

config SPI_BUTTERFLY
	tristate "Parallel port adapter for AVR Butterfly (DEVELOPMENT)"
	depends on PARPORT
	select SPI_BITBANG
	help
	  This uses a custom parallel port cable to connect to an AVR
	  Butterfly <http://www.atmel.com/products/avr/butterfly>, an
	  inexpensive battery powered microcontroller evaluation board.
	  This same cable can be used to flash new firmware.

config SPI_CADENCE
	tristate "Cadence SPI controller"
	help
	  This selects the Cadence SPI controller master driver
	  used by Xilinx Zynq and ZynqMP.

config SPI_CLPS711X
	tristate "CLPS711X host SPI controller"
	depends on ARCH_CLPS711X || COMPILE_TEST
	help
	  This enables dedicated general purpose SPI/Microwire1-compatible
	  master mode interface (SSI1) for CLPS711X-based CPUs.

config SPI_COLDFIRE_QSPI
	tristate "Freescale Coldfire QSPI controller"
	depends on (M520x || M523x || M5249 || M525x || M527x || M528x || M532x)
	help
	  This enables support for the Coldfire QSPI controller in master
	  mode.

config SPI_DAVINCI
	tristate "Texas Instruments DaVinci/DA8x/OMAP-L/AM1x SoC SPI controller"
	depends on ARCH_DAVINCI || ARCH_KEYSTONE
	select SPI_BITBANG
	help
	  SPI master controller for DaVinci/DA8x/OMAP-L/AM1x SPI modules.

config SPI_DESIGNWARE
	tristate "DesignWare SPI controller core support"
	help
	  general driver for SPI controller core from DesignWare

config SPI_DW_PCI
	tristate "PCI interface driver for DW SPI core"
	depends on SPI_DESIGNWARE && PCI

config SPI_DW_MID_DMA
	bool "DMA support for DW SPI controller on Intel MID platform"
	depends on SPI_DW_PCI && DW_DMAC_PCI

config SPI_DW_MMIO
	tristate "Memory-mapped io interface driver for DW SPI core"
	depends on SPI_DESIGNWARE

config SPI_DLN2
       tristate "Diolan DLN-2 USB SPI adapter"
       depends on MFD_DLN2
       help
         If you say yes to this option, support will be included for Diolan
         DLN2, a USB to SPI interface.

         This driver can also be built as a module.  If so, the module
         will be called spi-dln2.

config SPI_EFM32
	tristate "EFM32 SPI controller"
	depends on OF && ARM && (ARCH_EFM32 || COMPILE_TEST)
	select SPI_BITBANG
	help
	  Driver for the spi controller found on Energy Micro's EFM32 SoCs.

config SPI_EP93XX
	tristate "Cirrus Logic EP93xx SPI controller"
	depends on ARCH_EP93XX || COMPILE_TEST
	help
	  This enables using the Cirrus EP93xx SPI controller in master
	  mode.

config SPI_FALCON
	bool "Falcon SPI controller support"
	depends on SOC_FALCON
	help
	  The external bus unit (EBU) found on the FALC-ON SoC has SPI
	  emulation that is designed for serial flash access. This driver
	  has only been tested with m25p80 type chips. The hardware has no
	  support for other types of SPI peripherals.

config SPI_FSL_LPSPI
	tristate "Freescale i.MX LPSPI controller"
	depends on ARCH_MXC || COMPILE_TEST
	help
	  This enables Freescale i.MX LPSPI controllers in master mode.

config SPI_FSL_QUADSPI
	tristate "Freescale QSPI controller"
	depends on ARCH_MXC || SOC_LS1021A || ARCH_LAYERSCAPE || COMPILE_TEST
	depends on HAS_IOMEM
	help
	  This enables support for the Quad SPI controller in master mode.
	  Up to four flash chips can be connected on two buses with two
	  chipselects each.
	  This controller does not support generic SPI messages. It only
	  supports the high-level SPI memory interface.

config SPI_NXP_FLEXSPI
	tristate "NXP Flex SPI controller"
	depends on ARCH_LAYERSCAPE || HAS_IOMEM
	help
	  This enables support for the Flex SPI controller in master mode.
	  Up to four slave devices can be connected on two buses with two
	  chipselects each.
	  This controller does not support generic SPI messages and only
	  supports the high-level SPI memory interface.

config SPI_GPIO
	tristate "GPIO-based bitbanging SPI Master"
	depends on GPIOLIB || COMPILE_TEST
	select SPI_BITBANG
	help
	  This simple GPIO bitbanging SPI master uses the arch-neutral GPIO
	  interface to manage MOSI, MISO, SCK, and chipselect signals.  SPI
	  slaves connected to a bus using this driver are configured as usual,
	  except that the spi_board_info.controller_data holds the GPIO number
	  for the chipselect used by this controller driver.

	  Note that this driver often won't achieve even 1 Mbit/sec speeds,
	  making it unusually slow for SPI.  If your platform can inline
	  GPIO operations, you should be able to leverage that for better
	  speed with a custom version of this driver; see the source code.

config SPI_IMG_SPFI
	tristate "IMG SPFI controller"
	depends on MIPS || COMPILE_TEST
	help
	  This enables support for the SPFI master controller found on
	  IMG SoCs.

config SPI_IMX
	tristate "Freescale i.MX SPI controllers"
	depends on ARCH_MXC || COMPILE_TEST
	select SPI_BITBANG
	help
	  This enables support for the Freescale i.MX SPI controllers.

config SPI_JCORE
	tristate "J-Core SPI Master"
	depends on OF && (SUPERH || COMPILE_TEST)
	help
	  This enables support for the SPI master controller in the J-Core
	  synthesizable, open source SoC.

config SPI_LM70_LLP
	tristate "Parallel port adapter for LM70 eval board (DEVELOPMENT)"
	depends on PARPORT
	select SPI_BITBANG
	help
	  This driver supports the NS LM70 LLP Evaluation Board,
	  which interfaces to an LM70 temperature sensor using
	  a parallel port.

config SPI_LP8841_RTC
	tristate "ICP DAS LP-8841 SPI Controller for RTC"
	depends on MACH_PXA27X_DT || COMPILE_TEST
	help
	  This driver provides an SPI master device to drive Maxim
	  DS-1302 real time clock.

	  Say N here unless you plan to run the kernel on an ICP DAS
	  LP-8x4x industrial computer.

config SPI_MPC52xx
	tristate "Freescale MPC52xx SPI (non-PSC) controller support"
	depends on PPC_MPC52xx
	help
	  This drivers supports the MPC52xx SPI controller in master SPI
	  mode.

config SPI_MPC52xx_PSC
	tristate "Freescale MPC52xx PSC SPI controller"
	depends on PPC_MPC52xx
	help
	  This enables using the Freescale MPC52xx Programmable Serial
	  Controller in master SPI mode.

config SPI_MPC512x_PSC
	tristate "Freescale MPC512x PSC SPI controller"
	depends on PPC_MPC512x
	help
	  This enables using the Freescale MPC5121 Programmable Serial
	  Controller in SPI master mode.

config SPI_FSL_LIB
	tristate
	depends on OF

config SPI_FSL_CPM
	tristate
	depends on FSL_SOC

config SPI_FSL_SPI
	tristate "Freescale SPI controller and Aeroflex Gaisler GRLIB SPI controller"
	depends on OF
	select SPI_FSL_LIB
	select SPI_FSL_CPM if FSL_SOC
	help
	  This enables using the Freescale SPI controllers in master mode.
	  MPC83xx platform uses the controller in cpu mode or CPM/QE mode.
	  MPC8569 uses the controller in QE mode, MPC8610 in cpu mode.
	  This also enables using the Aeroflex Gaisler GRLIB SPI controller in
	  master mode.

config SPI_FSL_DSPI
	tristate "Freescale DSPI controller"
	select REGMAP_MMIO
	depends on SOC_VF610 || SOC_LS1021A || ARCH_LAYERSCAPE || M5441x || COMPILE_TEST
	help
	  This enables support for the Freescale DSPI controller in master
	  mode. VF610, LS1021A and ColdFire platforms uses the controller.

config SPI_FSL_ESPI
	tristate "Freescale eSPI controller"
	depends on FSL_SOC
	help
	  This enables using the Freescale eSPI controllers in master mode.
	  From MPC8536, 85xx platform uses the controller, and all P10xx,
	  P20xx, P30xx,P40xx, P50xx uses this controller.

config SPI_MESON_SPICC
	tristate "Amlogic Meson SPICC controller"
	depends on ARCH_MESON || COMPILE_TEST
	help
	  This enables master mode support for the SPICC (SPI communication
	  controller) available in Amlogic Meson SoCs.

config SPI_MESON_SPIFC
	tristate "Amlogic Meson SPIFC controller"
	depends on ARCH_MESON || COMPILE_TEST
	select REGMAP_MMIO
	help
	  This enables master mode support for the SPIFC (SPI flash
	  controller) available in Amlogic Meson SoCs.

config SPI_MT65XX
	tristate "MediaTek SPI controller"
	depends on ARCH_MEDIATEK || COMPILE_TEST
	help
	  This selects the MediaTek(R) SPI bus driver.
	  If you want to use MediaTek(R) SPI interface,
	  say Y or M here.If you are not sure, say N.
	  SPI drivers for Mediatek MT65XX and MT81XX series ARM SoCs.

config SPI_MT7621
	tristate "MediaTek MT7621 SPI Controller"
	depends on RALINK || COMPILE_TEST
	help
	  This selects a driver for the MediaTek MT7621 SPI Controller.

config SPI_NPCM_FIU
	tristate "Nuvoton NPCM FLASH Interface Unit"
	depends on ARCH_NPCM || COMPILE_TEST
	depends on OF && HAS_IOMEM
	help
	  This enables support for the Flash Interface Unit SPI controller
	  in master mode.
	  This driver does not support generic SPI. The implementation only
	  supports spi-mem interface.

config SPI_NPCM_PSPI
	tristate "Nuvoton NPCM PSPI Controller"
	depends on ARCH_NPCM || COMPILE_TEST
	help
	  This driver provides support for Nuvoton NPCM BMC
	  Peripheral SPI controller in master mode.

config SPI_LANTIQ_SSC
	tristate "Lantiq SSC SPI controller"
	depends on LANTIQ || COMPILE_TEST
	help
	  This driver supports the Lantiq SSC SPI controller in master
	  mode. This controller is found on Intel (former Lantiq) SoCs like
	  the Danube, Falcon, xRX200, xRX300.

config SPI_OC_TINY
	tristate "OpenCores tiny SPI"
	depends on GPIOLIB || COMPILE_TEST
	select SPI_BITBANG
	help
	  This is the driver for OpenCores tiny SPI master controller.

config SPI_OCTEON
	tristate "Cavium OCTEON SPI controller"
	depends on CAVIUM_OCTEON_SOC
	help
	  SPI host driver for the hardware found on some Cavium OCTEON
	  SOCs.

config SPI_OMAP_UWIRE
	tristate "OMAP1 MicroWire"
	depends on ARCH_OMAP1
	select SPI_BITBANG
	help
	  This hooks up to the MicroWire controller on OMAP1 chips.

config SPI_OMAP24XX
	tristate "McSPI driver for OMAP"
	depends on ARCH_OMAP2PLUS || ARCH_K3 || COMPILE_TEST
	select SG_SPLIT
	help
	  SPI master controller for OMAP24XX and later Multichannel SPI
	  (McSPI) modules.

config SPI_TI_QSPI
	tristate "DRA7xxx QSPI controller support"
	depends on ARCH_OMAP2PLUS || COMPILE_TEST
	help
	  QSPI master controller for DRA7xxx used for flash devices.
	  This device supports single, dual and quad read support, while
	  it only supports single write mode.

config SPI_OMAP_100K
	tristate "OMAP SPI 100K"
	depends on ARCH_OMAP850 || ARCH_OMAP730 || COMPILE_TEST
	help
	  OMAP SPI 100K master controller for omap7xx boards.

config SPI_ORION
	tristate "Orion SPI master"
	depends on PLAT_ORION || ARCH_MVEBU || COMPILE_TEST
	help
	  This enables using the SPI master controller on the Orion
	  and MVEBU chips.

config SPI_PIC32
	tristate "Microchip PIC32 series SPI"
	depends on MACH_PIC32 || COMPILE_TEST
	help
	  SPI driver for Microchip PIC32 SPI master controller.

config SPI_PIC32_SQI
	tristate "Microchip PIC32 Quad SPI driver"
	depends on MACH_PIC32 || COMPILE_TEST
	help
	  SPI driver for PIC32 Quad SPI controller.

config SPI_PL022
	tristate "ARM AMBA PL022 SSP controller"
	depends on ARM_AMBA
	default y if MACH_U300
	default y if ARCH_REALVIEW
	default y if INTEGRATOR_IMPD1
	default y if ARCH_VERSATILE
	help
	  This selects the ARM(R) AMBA(R) PrimeCell PL022 SSP
	  controller. If you have an embedded system with an AMBA(R)
	  bus and a PL022 controller, say Y or M here.

config SPI_PPC4xx
	tristate "PPC4xx SPI Controller"
	depends on PPC32 && 4xx
	select SPI_BITBANG
	help
	  This selects a driver for the PPC4xx SPI Controller.

config SPI_PXA2XX
	tristate "PXA2xx SSP SPI master"
	depends on (ARCH_PXA || ARCH_MMP || PCI || ACPI)
	select PXA_SSP if ARCH_PXA || ARCH_MMP
	help
	  This enables using a PXA2xx or Sodaville SSP port as a SPI master
	  controller. The driver can be configured to use any SSP port and
	  additional documentation can be found a Documentation/spi/pxa2xx.rst.

config SPI_PXA2XX_PCI
	def_tristate SPI_PXA2XX && PCI && COMMON_CLK

config SPI_ROCKCHIP
	tristate "Rockchip SPI controller driver"
	help
	  This selects a driver for Rockchip SPI controller.

	  If you say yes to this option, support will be included for
	  RK3066, RK3188 and RK3288 families of SPI controller.
	  Rockchip SPI controller support DMA transport and PIO mode.
	  The main usecase of this controller is to use spi flash as boot
	  device.

config SPI_RB4XX
	tristate "Mikrotik RB4XX SPI master"
	depends on SPI_MASTER && ATH79
	help
	  SPI controller driver for the Mikrotik RB4xx series boards.

config SPI_RSPI
	tristate "Renesas RSPI/QSPI controller"
	depends on SUPERH || ARCH_RENESAS || COMPILE_TEST
	help
	  SPI driver for Renesas RSPI and QSPI blocks.

config SPI_QCOM_QSPI
	tristate "QTI QSPI controller"
	depends on ARCH_QCOM
	help
	  QSPI(Quad SPI) driver for Qualcomm QSPI controller.

config SPI_QUP
	tristate "Qualcomm SPI controller with QUP interface"
	depends on ARCH_QCOM || (ARM && COMPILE_TEST)
	help
	  Qualcomm Universal Peripheral (QUP) core is an AHB slave that
	  provides a common data path (an output FIFO and an input FIFO)
	  for serial peripheral interface (SPI) mini-core. SPI in master
	  mode supports up to 50MHz, up to four chip selects, programmable
	  data path from 4 bits to 32 bits and numerous protocol variants.

	  This driver can also be built as a module.  If so, the module
	  will be called spi_qup.

config SPI_QCOM_GENI
	tristate "Qualcomm GENI based SPI controller"
	depends on QCOM_GENI_SE
	help
	  This driver supports GENI serial engine based SPI controller in
	  master mode on the Qualcomm Technologies Inc.'s SoCs. If you say
	  yes to this option, support will be included for the built-in SPI
	  interface on the Qualcomm Technologies Inc.'s SoCs.

	  This driver can also be built as a module.  If so, the module
	  will be called spi-geni-qcom.

config SPI_S3C24XX
	tristate "Samsung S3C24XX series SPI"
	depends on ARCH_S3C24XX
	select SPI_BITBANG
	help
	  SPI driver for Samsung S3C24XX series ARM SoCs

config SPI_S3C24XX_FIQ
	bool "S3C24XX driver with FIQ pseudo-DMA"
	depends on SPI_S3C24XX
	select FIQ
	help
	  Enable FIQ support for the S3C24XX SPI driver to provide pseudo
	  DMA by using the fast-interrupt request framework, This allows
	  the driver to get DMA-like performance when there are either
	  no free DMA channels, or when doing transfers that required both
	  TX and RX data paths.

config SPI_S3C64XX
	tristate "Samsung S3C64XX series type SPI"
	depends on (PLAT_SAMSUNG || ARCH_EXYNOS || COMPILE_TEST)
	help
	  SPI driver for Samsung S3C64XX and newer SoCs.

config SPI_SC18IS602
	tristate "NXP SC18IS602/602B/603 I2C to SPI bridge"
	depends on I2C
	help
	  SPI driver for NXP SC18IS602/602B/603 I2C to SPI bridge.

config SPI_SH_MSIOF
	tristate "SuperH MSIOF SPI controller"
	depends on HAVE_CLK
	depends on ARCH_SHMOBILE || ARCH_RENESAS || COMPILE_TEST
	help
	  SPI driver for SuperH and SH Mobile MSIOF blocks.

config SPI_SH
	tristate "SuperH SPI controller"
	depends on SUPERH || COMPILE_TEST
	help
	  SPI driver for SuperH SPI blocks.

config SPI_SH_SCI
	tristate "SuperH SCI SPI controller"
	depends on SUPERH
	select SPI_BITBANG
	help
	  SPI driver for SuperH SCI blocks.

config SPI_SH_HSPI
	tristate "SuperH HSPI controller"
	depends on ARCH_RENESAS || COMPILE_TEST
	help
	  SPI driver for SuperH HSPI blocks.

config SPI_SIFIVE
	tristate "SiFive SPI controller"
	depends on HAS_IOMEM
	help
	  This exposes the SPI controller IP from SiFive.

config SPI_SIRF
	tristate "CSR SiRFprimaII SPI controller"
	depends on SIRF_DMA
	select SPI_BITBANG
	help
	  SPI driver for CSR SiRFprimaII SoCs

config SPI_SLAVE_MT27XX
	tristate "MediaTek SPI slave device"
	depends on ARCH_MEDIATEK || COMPILE_TEST
	depends on SPI_SLAVE
	help
	  This selects the MediaTek(R) SPI slave device driver.
	  If you want to use MediaTek(R) SPI slave interface,
	  say Y or M here.If you are not sure, say N.
	  SPI slave drivers for Mediatek MT27XX series ARM SoCs.

config SPI_SPRD
	tristate "Spreadtrum SPI controller"
	depends on ARCH_SPRD || COMPILE_TEST
	help
	  SPI driver for Spreadtrum SoCs.

config SPI_SPRD_ADI
	tristate "Spreadtrum ADI controller"
	depends on ARCH_SPRD || COMPILE_TEST
	depends on HWSPINLOCK || (COMPILE_TEST && !HWSPINLOCK)
	help
	  ADI driver based on SPI for Spreadtrum SoCs.

config SPI_STM32
	tristate "STMicroelectronics STM32 SPI controller"
	depends on ARCH_STM32 || COMPILE_TEST
	help
	  SPI driver for STMicroelectronics STM32 SoCs.

	  STM32 SPI controller supports DMA and PIO modes. When DMA
	  is not available, the driver automatically falls back to
	  PIO mode.

config SPI_STM32_QSPI
	tristate "STMicroelectronics STM32 QUAD SPI controller"
	depends on ARCH_STM32 || COMPILE_TEST
	depends on OF
	help
	  This enables support for the Quad SPI controller in master mode.
	  This driver does not support generic SPI. The implementation only
	  supports spi-mem interface.

config SPI_ST_SSC4
	tristate "STMicroelectronics SPI SSC-based driver"
	depends on ARCH_STI || COMPILE_TEST
	help
	  STMicroelectronics SoCs support for SPI. If you say yes to
	  this option, support will be included for the SSC driven SPI.

config SPI_SUN4I
	tristate "Allwinner A10 SoCs SPI controller"
	depends on ARCH_SUNXI || COMPILE_TEST
	help
	  SPI driver for Allwinner sun4i, sun5i and sun7i SoCs

config SPI_SUN6I
	tristate "Allwinner A31 SPI controller"
	depends on ARCH_SUNXI || COMPILE_TEST
	depends on RESET_CONTROLLER
	help
	  This enables using the SPI controller on the Allwinner A31 SoCs.

config SPI_SYNQUACER
	tristate "Socionext's SynQuacer HighSpeed SPI controller"
	depends on ARCH_SYNQUACER || COMPILE_TEST
	help
	  SPI driver for Socionext's High speed SPI controller which provides
	  various operating modes for interfacing to serial peripheral devices
	  that use the de-facto standard SPI protocol.

	  It also supports the new dual-bit and quad-bit SPI protocol.

config SPI_MXIC
        tristate "Macronix MX25F0A SPI controller"
        depends on SPI_MASTER
        help
          This selects the Macronix MX25F0A SPI controller driver.

config SPI_MXS
	tristate "Freescale MXS SPI controller"
	depends on ARCH_MXS
	select STMP_DEVICE
	help
	  SPI driver for Freescale MXS devices.

config SPI_TEGRA114
	tristate "NVIDIA Tegra114 SPI Controller"
	depends on (ARCH_TEGRA && TEGRA20_APB_DMA) || COMPILE_TEST
	depends on RESET_CONTROLLER
	help
	  SPI driver for NVIDIA Tegra114 SPI Controller interface. This controller
	  is different than the older SoCs SPI controller and also register interface
	  get changed with this controller.

config SPI_TEGRA20_SFLASH
	tristate "Nvidia Tegra20 Serial flash Controller"
	depends on ARCH_TEGRA || COMPILE_TEST
	depends on RESET_CONTROLLER
	help
	  SPI driver for Nvidia Tegra20 Serial flash Controller interface.
	  The main usecase of this controller is to use spi flash as boot
	  device.

config SPI_TEGRA20_SLINK
	tristate "Nvidia Tegra20/Tegra30 SLINK Controller"
	depends on (ARCH_TEGRA && TEGRA20_APB_DMA) || COMPILE_TEST
	depends on RESET_CONTROLLER
	help
	  SPI driver for Nvidia Tegra20/Tegra30 SLINK Controller interface.

config SPI_THUNDERX
	tristate "Cavium ThunderX SPI controller"
	depends on PCI && 64BIT && (ARM64 || COMPILE_TEST)
	help
	  SPI host driver for the hardware found on Cavium ThunderX
	  SOCs.

config SPI_TOPCLIFF_PCH
	tristate "Intel EG20T PCH/LAPIS Semicon IOH(ML7213/ML7223/ML7831) SPI"
	depends on PCI && (X86_32 || MIPS || COMPILE_TEST)
	help
	  SPI driver for the Topcliff PCH (Platform Controller Hub) SPI bus
	  used in some x86 embedded processors.

	  This driver also supports the ML7213/ML7223/ML7831, a companion chip
	  for the Atom E6xx series and compatible with the Intel EG20T PCH.

config SPI_TXX9
	tristate "Toshiba TXx9 SPI controller"
	depends on GPIOLIB && (CPU_TX49XX || COMPILE_TEST)
	help
	  SPI driver for Toshiba TXx9 MIPS SoCs

config SPI_UNIPHIER
	tristate "Socionext UniPhier SPI Controller"
	depends on (ARCH_UNIPHIER || COMPILE_TEST) && OF
	help
	  This enables a driver for the Socionext UniPhier SoC SCSSI SPI controller.

	  UniPhier SoCs have SCSSI and MCSSI SPI controllers.
	  Every UniPhier SoC has SCSSI which supports single channel.
	  Older UniPhier Pro4/Pro5 also has MCSSI which support multiple channels.
	  This driver supports SCSSI only.

	  If your SoC supports SCSSI, say Y here.

config SPI_XCOMM
	tristate "Analog Devices AD-FMCOMMS1-EBZ SPI-I2C-bridge driver"
	depends on I2C
	help
	  Support for the SPI-I2C bridge found on the Analog Devices
	  AD-FMCOMMS1-EBZ board.

config SPI_XILINX
	tristate "Xilinx SPI controller common module"
	depends on HAS_IOMEM
	select SPI_BITBANG
	help
	  This exposes the SPI controller IP from the Xilinx EDK.

	  See the "OPB Serial Peripheral Interface (SPI) (v1.00e)"
	  Product Specification document (DS464) for hardware details.

	  Or for the DS570, see "XPS Serial Peripheral Interface (SPI) (v2.00b)"

config SPI_XLP
	tristate "Netlogic XLP SPI controller driver"
	depends on CPU_XLP || ARCH_THUNDER2 || COMPILE_TEST
	help
	  Enable support for the SPI controller on the Netlogic XLP SoCs.
	  Currently supported XLP variants are XLP8XX, XLP3XX, XLP2XX, XLP9XX
	  and XLP5XX.

	  If you have a Netlogic XLP platform say Y here.
	  If unsure, say N.

config SPI_XTENSA_XTFPGA
	tristate "Xtensa SPI controller for xtfpga"
	depends on (XTENSA && XTENSA_PLATFORM_XTFPGA) || COMPILE_TEST
	select SPI_BITBANG
	help
	  SPI driver for xtfpga SPI master controller.

	  This simple SPI master controller is built into xtfpga bitstreams
	  and is used to control daughterboard audio codec. It always transfers
	  16 bit words in SPI mode 0, automatically asserting CS on transfer
	  start and deasserting on end.

config SPI_ZYNQ_QSPI
	tristate "Xilinx Zynq QSPI controller"
<<<<<<< HEAD
	depends on ARCH_ZYNQ
	depends on SPI_MASTER
	help
	  This selects the Xilinx ZYNQ Quad SPI controller master driver.
=======
	depends on ARCH_ZYNQ || COMPILE_TEST
	depends on SPI_MASTER
	help
	  This enables support for the Zynq Quad SPI controller
	  in master mode.
>>>>>>> e0d688d4

config SPI_ZYNQ_QSPI_DUAL_STACKED
	bool "Xilinx Zynq QSPI Dual stacked configuration"
	depends on SPI_ZYNQ_QSPI
	help
	  This selects the Xilinx ZYNQ Quad SPI controller in dual stacked mode.
	  Enable this option if your hw design is using dual stacked
	  configuration.

config SPI_ZYNQMP_GQSPI
	tristate "Xilinx ZynqMP GQSPI controller"
	depends on (SPI_MASTER && HAS_DMA) || COMPILE_TEST
	help
	  Enables Xilinx GQSPI controller driver for Zynq UltraScale+ MPSoC.

#
# Add new SPI master controllers in alphabetical order above this line
#

#
# There are lots of SPI device types, with sensors and memory
# being probably the most widely used ones.
#
comment "SPI Protocol Masters"

config SPI_SPIDEV
	tristate "User mode SPI device driver support"
	help
	  This supports user mode SPI protocol drivers.

	  Note that this application programming interface is EXPERIMENTAL
	  and hence SUBJECT TO CHANGE WITHOUT NOTICE while it stabilizes.

config SPI_LOOPBACK_TEST
	tristate "spi loopback test framework support"
	depends on m
	help
	  This enables the SPI loopback testing framework driver

	  primarily used for development of spi_master drivers
	  and to detect regressions

config SPI_TLE62X0
	tristate "Infineon TLE62X0 (for power switching)"
	depends on SYSFS
	help
	  SPI driver for Infineon TLE62X0 series line driver chips,
	  such as the TLE6220, TLE6230 and TLE6240.  This provides a
	  sysfs interface, with each line presented as a kind of GPIO
	  exposing both switch control and diagnostic feedback.

#
# Add new SPI protocol masters in alphabetical order above this line
#

endif # SPI_MASTER

#
# SLAVE side ... listening to other SPI masters
#

config SPI_SLAVE
	bool "SPI slave protocol handlers"
	help
	  If your system has a slave-capable SPI controller, you can enable
	  slave protocol handlers.

if SPI_SLAVE

config SPI_SLAVE_TIME
	tristate "SPI slave handler reporting boot up time"
	help
	  SPI slave handler responding with the time of reception of the last
	  SPI message.

config SPI_SLAVE_SYSTEM_CONTROL
	tristate "SPI slave handler controlling system state"
	help
	  SPI slave handler to allow remote control of system reboot, power
	  off, halt, and suspend.

endif # SPI_SLAVE

endif # SPI<|MERGE_RESOLUTION|>--- conflicted
+++ resolved
@@ -864,18 +864,11 @@
 
 config SPI_ZYNQ_QSPI
 	tristate "Xilinx Zynq QSPI controller"
-<<<<<<< HEAD
-	depends on ARCH_ZYNQ
-	depends on SPI_MASTER
-	help
-	  This selects the Xilinx ZYNQ Quad SPI controller master driver.
-=======
 	depends on ARCH_ZYNQ || COMPILE_TEST
 	depends on SPI_MASTER
 	help
 	  This enables support for the Zynq Quad SPI controller
 	  in master mode.
->>>>>>> e0d688d4
 
 config SPI_ZYNQ_QSPI_DUAL_STACKED
 	bool "Xilinx Zynq QSPI Dual stacked configuration"
