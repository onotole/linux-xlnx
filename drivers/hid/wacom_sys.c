--- conflicted
+++ resolved
@@ -1067,20 +1067,11 @@
 
 static void wacom_destroy_battery(struct wacom *wacom)
 {
-<<<<<<< HEAD
-	if ((wacom->wacom_wac.features.quirks & WACOM_QUIRK_BATTERY) &&
-	     wacom->battery) {
+	if (wacom->battery) {
 		power_supply_unregister(wacom->battery);
 		wacom->battery = NULL;
 		power_supply_unregister(wacom->ac);
 		wacom->ac = NULL;
-=======
-	if (wacom->battery.dev) {
-		power_supply_unregister(&wacom->battery);
-		wacom->battery.dev = NULL;
-		power_supply_unregister(&wacom->ac);
-		wacom->ac.dev = NULL;
->>>>>>> 2e455c27
 	}
 }
 
@@ -1352,11 +1343,11 @@
 	struct wacom *wacom = container_of(work, struct wacom, work);
 
 	if ((wacom->wacom_wac.features.quirks & WACOM_QUIRK_BATTERY) &&
-	     !wacom->battery.dev) {
+	     !wacom->battery) {
 		wacom_initialize_battery(wacom);
 	}
 	else if (!(wacom->wacom_wac.features.quirks & WACOM_QUIRK_BATTERY) &&
-		 wacom->battery.dev) {
+		 wacom->battery) {
 		wacom_destroy_battery(wacom);
 	}
 }
