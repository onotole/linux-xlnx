--- conflicted
+++ resolved
@@ -238,11 +238,7 @@
 		gpio-line-names = "PS_GTR_LAN_SEL0", "PS_GTR_LAN_SEL1", "PS_GTR_LAN_SEL2", "PS_GTR_LAN_SEL3",
 				"PCI_CLK_DIR_SEL", "IIC_MUX_RESET_B", "GEM3_EXP_RESET_B",
 				"", "", "", "", "", "", "", "", "";
-<<<<<<< HEAD
-		gtr-sel0 {
-=======
 		gtr-sel0-hog {
->>>>>>> a4adc2c2
 			gpio-hog;
 			gpios = <0 0>;
 			output-low; /* PCIE = 0, DP = 1 */
@@ -538,74 +534,42 @@
 				si5341_0: out@0 {
 					/* refclk0 for PS-GT, used for DP */
 					reg = <0>;
-<<<<<<< HEAD
-					always-on; /* assigned-clocks does not enable, so do it here */
-=======
 					always-on;
->>>>>>> a4adc2c2
 				};
 				si5341_2: out@2 {
 					/* refclk2 for PS-GT, used for USB3 */
 					reg = <2>;
-<<<<<<< HEAD
-					always-on; /* assigned-clocks does not enable, so do it here */
-=======
 					always-on;
->>>>>>> a4adc2c2
 				};
 				si5341_3: out@3 {
 					/* refclk3 for PS-GT, used for SATA */
 					reg = <3>;
-<<<<<<< HEAD
-					always-on; /* assigned-clocks does not enable, so do it here */
-=======
 					always-on;
->>>>>>> a4adc2c2
 				};
 				si5341_4: out@4 {
 					/* refclk4 for PS-GT, used for PCIE slot */
 					reg = <4>;
-<<<<<<< HEAD
-					always-on; /* assigned-clocks does not enable, so do it here */
-=======
 					always-on;
->>>>>>> a4adc2c2
 				};
 				si5341_5: out@5 {
 					/* refclk5 for PS-GT, used for PCIE */
 					reg = <5>;
-<<<<<<< HEAD
-					always-on; /* assigned-clocks does not enable, so do it here */
-=======
 					always-on;
->>>>>>> a4adc2c2
 				};
 				si5341_6: out@6 {
 					/* refclk6 PL CLK125 */
 					reg = <6>;
-<<<<<<< HEAD
-					always-on; /* assigned-clocks does not enable, so do it here */
-=======
 					always-on;
->>>>>>> a4adc2c2
 				};
 				si5341_7: out@7 {
 					/* refclk7 PL CLK74 */
 					reg = <7>;
-<<<<<<< HEAD
-					always-on; /* assigned-clocks does not enable, so do it here */
-=======
 					always-on;
->>>>>>> a4adc2c2
 				};
 				si5341_9: out@9 {
 					/* refclk9 used for PS_REF_CLK 33.3 MHz */
 					reg = <9>;
-<<<<<<< HEAD
-					always-on; /* assigned-clocks does not enable, so do it here */
-=======
 					always-on;
->>>>>>> a4adc2c2
 				};
 			};
 		};
@@ -989,8 +953,6 @@
 	status = "okay";
 };
 
-<<<<<<< HEAD
-=======
 &psgtr {
 	status = "okay";
 	/* pcie, sata, usb3, dp */
@@ -998,7 +960,6 @@
 	clock-names = "ref0", "ref1", "ref2", "ref3";
 };
 
->>>>>>> a4adc2c2
 &qspi {
 	status = "okay";
 	is-dual = <1>;
@@ -1045,11 +1006,7 @@
 	ceva,p1-burst-params = /bits/ 8 <0x13 0x08 0x4A 0x06>;
 	ceva,p1-retry-params = /bits/ 16 <0x96A4 0x3FFC>;
 	phy-names = "sata-phy";
-<<<<<<< HEAD
-	phys = <&lane3 PHY_TYPE_SATA 1 1 125000000>;
-=======
 	phys = <&psgtr 3 PHY_TYPE_SATA 1 1>;
->>>>>>> a4adc2c2
 };
 
 /* SD1 with level shifter */
@@ -1063,13 +1020,6 @@
 	pinctrl-names = "default";
 	pinctrl-0 = <&pinctrl_sdhci1_default>;
 	xlnx,mio-bank = <1>;
-<<<<<<< HEAD
-};
-
-&serdes {
-	status = "okay";
-=======
->>>>>>> a4adc2c2
 };
 
 &uart0 {
@@ -1096,11 +1046,7 @@
 	dr_mode = "host";
 	snps,usb3_lpm_capable;
 	phy-names = "usb3-phy";
-<<<<<<< HEAD
-	phys = <&lane2 PHY_TYPE_USB3 0 2 26000000>;
-=======
 	phys = <&psgtr 2 PHY_TYPE_USB3 0 2>;
->>>>>>> a4adc2c2
 	maximum-speed = "super-speed";
 };
 
@@ -1120,12 +1066,6 @@
 	status = "okay";
 };
 
-<<<<<<< HEAD
-&zynqmp_dpsub {
-	status = "okay";
-	phy-names = "dp-phy0";
-	phys = <&lane1 PHY_TYPE_DP 0 3 27000000>;
-=======
 &zynqmp_dpdma {
 	status = "okay";
 };
@@ -1134,7 +1074,6 @@
 	status = "okay";
 	phy-names = "dp-phy0";
 	phys = <&psgtr 1 PHY_TYPE_DP 0 3>;
->>>>>>> a4adc2c2
 };
 
 &zynqmp_dp_snd_codec0 {
@@ -1151,11 +1090,4 @@
 
 &zynqmp_dp_snd_card0 {
 	status = "okay";
-<<<<<<< HEAD
-};
-
-&xlnx_dpdma {
-	status = "okay";
-=======
->>>>>>> a4adc2c2
 };