--- conflicted
+++ resolved
@@ -21,28 +21,6 @@
 {
 	return -1;
 }
-<<<<<<< HEAD
-#endif
-#ifdef CONFIG_XEN_DOM0
-int xen_find_device_domain_owner(struct pci_dev *dev);
-int xen_register_device_domain_owner(struct pci_dev *dev, uint16_t domain);
-int xen_unregister_device_domain_owner(struct pci_dev *dev);
-#else
-static inline int xen_find_device_domain_owner(struct pci_dev *dev)
-{
-	return -1;
-}
-static inline int xen_register_device_domain_owner(struct pci_dev *dev,
-						   uint16_t domain)
-{
-	return -1;
-}
-static inline int xen_unregister_device_domain_owner(struct pci_dev *dev)
-{
-	return -1;
-}
-=======
->>>>>>> df0cc57e
 #endif
 
 #if defined(CONFIG_PCI_MSI)
