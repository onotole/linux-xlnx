/*
 *  linux/arch/m68k/kernel/signal.c
 *
 *  Copyright (C) 1991, 1992  Linus Torvalds
 *
 * This file is subject to the terms and conditions of the GNU General Public
 * License.  See the file COPYING in the main directory of this archive
 * for more details.
 */

/*
 * Linux/m68k support by Hamish Macdonald
 *
 * 68060 fixes by Jesper Skov
 *
 * 1997-12-01  Modified for POSIX.1b signals by Andreas Schwab
 *
 * mathemu support by Roman Zippel
 *  (Note: fpstate in the signal context is completely ignored for the emulator
 *         and the internal floating point format is put on stack)
 */

/*
 * ++roman (07/09/96): implemented signal stacks (specially for tosemu on
 * Atari :-) Current limitation: Only one sigstack can be active at one time.
 * If a second signal with SA_ONSTACK set arrives while working on a sigstack,
 * SA_ONSTACK is ignored. This behaviour avoids lots of trouble with nested
 * signal handlers!
 */

#include <linux/sched.h>
#include <linux/mm.h>
#include <linux/kernel.h>
#include <linux/signal.h>
#include <linux/syscalls.h>
#include <linux/errno.h>
#include <linux/wait.h>
#include <linux/ptrace.h>
#include <linux/unistd.h>
#include <linux/stddef.h>
#include <linux/highuid.h>
#include <linux/personality.h>
#include <linux/tty.h>
#include <linux/binfmts.h>
#include <linux/extable.h>
#include <linux/tracehook.h>

#include <asm/setup.h>
#include <linux/uaccess.h>
#include <asm/traps.h>
#include <asm/ucontext.h>
#include <asm/cacheflush.h>

#ifdef CONFIG_MMU

/*
 * Handle the slight differences in classic 68k and ColdFire trap frames.
 */
#ifdef CONFIG_COLDFIRE
#define	FORMAT		4
#define	FMT4SIZE	0
#else
#define	FORMAT		0
#define	FMT4SIZE	sizeof_field(struct frame, un.fmt4)
#endif

static const int frame_size_change[16] = {
  [1]	= -1, /* sizeof_field(struct frame, un.fmt1), */
  [2]	= sizeof_field(struct frame, un.fmt2),
  [3]	= sizeof_field(struct frame, un.fmt3),
  [4]	= FMT4SIZE,
  [5]	= -1, /* sizeof_field(struct frame, un.fmt5), */
  [6]	= -1, /* sizeof_field(struct frame, un.fmt6), */
  [7]	= sizeof_field(struct frame, un.fmt7),
  [8]	= -1, /* sizeof_field(struct frame, un.fmt8), */
  [9]	= sizeof_field(struct frame, un.fmt9),
  [10]	= sizeof_field(struct frame, un.fmta),
  [11]	= sizeof_field(struct frame, un.fmtb),
  [12]	= -1, /* sizeof_field(struct frame, un.fmtc), */
  [13]	= -1, /* sizeof_field(struct frame, un.fmtd), */
  [14]	= -1, /* sizeof_field(struct frame, un.fmte), */
  [15]	= -1, /* sizeof_field(struct frame, un.fmtf), */
};

static inline int frame_extra_sizes(int f)
{
	return frame_size_change[f];
}

int fixup_exception(struct pt_regs *regs)
{
	const struct exception_table_entry *fixup;
	struct pt_regs *tregs;

	/* Are we prepared to handle this kernel fault? */
	fixup = search_exception_tables(regs->pc);
	if (!fixup)
		return 0;

	/* Create a new four word stack frame, discarding the old one. */
	regs->stkadj = frame_extra_sizes(regs->format);
	tregs =	(struct pt_regs *)((long)regs + regs->stkadj);
	tregs->vector = regs->vector;
	tregs->format = FORMAT;
	tregs->pc = fixup->fixup;
	tregs->sr = regs->sr;

	return 1;
}

static inline void push_cache (unsigned long vaddr)
{
	/*
	 * Using the old cache_push_v() was really a big waste.
	 *
	 * What we are trying to do is to flush 8 bytes to ram.
	 * Flushing 2 cache lines of 16 bytes is much cheaper than
	 * flushing 1 or 2 pages, as previously done in
	 * cache_push_v().
	 *                                                     Jes
	 */
	if (CPU_IS_040) {
		unsigned long temp;

		__asm__ __volatile__ (".chip 68040\n\t"
				      "nop\n\t"
				      "ptestr (%1)\n\t"
				      "movec %%mmusr,%0\n\t"
				      ".chip 68k"
				      : "=r" (temp)
				      : "a" (vaddr));

		temp &= PAGE_MASK;
		temp |= vaddr & ~PAGE_MASK;

		__asm__ __volatile__ (".chip 68040\n\t"
				      "nop\n\t"
				      "cpushl %%bc,(%0)\n\t"
				      ".chip 68k"
				      : : "a" (temp));
	}
	else if (CPU_IS_060) {
		unsigned long temp;
		__asm__ __volatile__ (".chip 68060\n\t"
				      "plpar (%0)\n\t"
				      ".chip 68k"
				      : "=a" (temp)
				      : "0" (vaddr));
		__asm__ __volatile__ (".chip 68060\n\t"
				      "cpushl %%bc,(%0)\n\t"
				      ".chip 68k"
				      : : "a" (temp));
	} else if (!CPU_IS_COLDFIRE) {
		/*
		 * 68030/68020 have no writeback cache;
		 * still need to clear icache.
		 * Note that vaddr is guaranteed to be long word aligned.
		 */
		unsigned long temp;
		asm volatile ("movec %%cacr,%0" : "=r" (temp));
		temp += 4;
		asm volatile ("movec %0,%%caar\n\t"
			      "movec %1,%%cacr"
			      : : "r" (vaddr), "r" (temp));
		asm volatile ("movec %0,%%caar\n\t"
			      "movec %1,%%cacr"
			      : : "r" (vaddr + 4), "r" (temp));
	} else {
		/* CPU_IS_COLDFIRE */
#if defined(CONFIG_CACHE_COPYBACK)
		flush_cf_dcache(0, DCACHE_MAX_ADDR);
#endif
		/* Invalidate instruction cache for the pushed bytes */
		clear_cf_icache(vaddr, vaddr + 8);
	}
}

static inline void adjustformat(struct pt_regs *regs)
{
}

static inline void save_a5_state(struct sigcontext *sc, struct pt_regs *regs)
{
}

#else /* CONFIG_MMU */

void ret_from_user_signal(void);
void ret_from_user_rt_signal(void);

static inline int frame_extra_sizes(int f)
{
	/* No frame size adjustments required on non-MMU CPUs */
	return 0;
}

static inline void adjustformat(struct pt_regs *regs)
{
	/*
	 * set format byte to make stack appear modulo 4, which it will
	 * be when doing the rte
	 */
	regs->format = 0x4;
}

static inline void save_a5_state(struct sigcontext *sc, struct pt_regs *regs)
{
	sc->sc_a5 = ((struct switch_stack *)regs - 1)->a5;
}

static inline void push_cache(unsigned long vaddr)
{
}

#endif /* CONFIG_MMU */

/*
 * Do a signal return; undo the signal stack.
 *
 * Keep the return code on the stack quadword aligned!
 * That makes the cache flush below easier.
 */

struct sigframe
{
	char __user *pretcode;
	int sig;
	int code;
	struct sigcontext __user *psc;
	char retcode[8];
	unsigned long extramask[_NSIG_WORDS-1];
	struct sigcontext sc;
};

struct rt_sigframe
{
	char __user *pretcode;
	int sig;
	struct siginfo __user *pinfo;
	void __user *puc;
	char retcode[8];
	struct siginfo info;
	struct ucontext uc;
};

#define FPCONTEXT_SIZE	216
#define uc_fpstate	uc_filler[0]
#define uc_formatvec	uc_filler[FPCONTEXT_SIZE/4]
#define uc_extra	uc_filler[FPCONTEXT_SIZE/4+1]

#ifdef CONFIG_FPU

static unsigned char fpu_version;	/* version number of fpu, set by setup_frame */

static inline int restore_fpu_state(struct sigcontext *sc)
{
	int err = 1;

	if (FPU_IS_EMU) {
	    /* restore registers */
	    memcpy(current->thread.fpcntl, sc->sc_fpcntl, 12);
	    memcpy(current->thread.fp, sc->sc_fpregs, 24);
	    return 0;
	}

	if (CPU_IS_060 ? sc->sc_fpstate[2] : sc->sc_fpstate[0]) {
	    /* Verify the frame format.  */
	    if (!(CPU_IS_060 || CPU_IS_COLDFIRE) &&
		 (sc->sc_fpstate[0] != fpu_version))
		goto out;
	    if (CPU_IS_020_OR_030) {
		if (m68k_fputype & FPU_68881 &&
		    !(sc->sc_fpstate[1] == 0x18 || sc->sc_fpstate[1] == 0xb4))
		    goto out;
		if (m68k_fputype & FPU_68882 &&
		    !(sc->sc_fpstate[1] == 0x38 || sc->sc_fpstate[1] == 0xd4))
		    goto out;
	    } else if (CPU_IS_040) {
		if (!(sc->sc_fpstate[1] == 0x00 ||
                      sc->sc_fpstate[1] == 0x28 ||
                      sc->sc_fpstate[1] == 0x60))
		    goto out;
	    } else if (CPU_IS_060) {
		if (!(sc->sc_fpstate[3] == 0x00 ||
                      sc->sc_fpstate[3] == 0x60 ||
		      sc->sc_fpstate[3] == 0xe0))
		    goto out;
	    } else if (CPU_IS_COLDFIRE) {
		if (!(sc->sc_fpstate[0] == 0x00 ||
		      sc->sc_fpstate[0] == 0x05 ||
		      sc->sc_fpstate[0] == 0xe5))
		    goto out;
	    } else
		goto out;

	    if (CPU_IS_COLDFIRE) {
		__asm__ volatile ("fmovemd %0,%%fp0-%%fp1\n\t"
				  "fmovel %1,%%fpcr\n\t"
				  "fmovel %2,%%fpsr\n\t"
				  "fmovel %3,%%fpiar"
				  : /* no outputs */
				  : "m" (sc->sc_fpregs[0]),
				    "m" (sc->sc_fpcntl[0]),
				    "m" (sc->sc_fpcntl[1]),
				    "m" (sc->sc_fpcntl[2]));
	    } else {
		__asm__ volatile (".chip 68k/68881\n\t"
				  "fmovemx %0,%%fp0-%%fp1\n\t"
				  "fmoveml %1,%%fpcr/%%fpsr/%%fpiar\n\t"
				  ".chip 68k"
				  : /* no outputs */
				  : "m" (*sc->sc_fpregs),
				    "m" (*sc->sc_fpcntl));
	    }
	}

	if (CPU_IS_COLDFIRE) {
		__asm__ volatile ("frestore %0" : : "m" (*sc->sc_fpstate));
	} else {
		__asm__ volatile (".chip 68k/68881\n\t"
				  "frestore %0\n\t"
				  ".chip 68k"
				  : : "m" (*sc->sc_fpstate));
	}
	err = 0;

out:
	return err;
}

static inline int rt_restore_fpu_state(struct ucontext __user *uc)
{
	unsigned char fpstate[FPCONTEXT_SIZE];
	int context_size = CPU_IS_060 ? 8 : (CPU_IS_COLDFIRE ? 12 : 0);
	fpregset_t fpregs;
	int err = 1;

	if (FPU_IS_EMU) {
		/* restore fpu control register */
		if (__copy_from_user(current->thread.fpcntl,
				uc->uc_mcontext.fpregs.f_fpcntl, 12))
			goto out;
		/* restore all other fpu register */
		if (__copy_from_user(current->thread.fp,
				uc->uc_mcontext.fpregs.f_fpregs, 96))
			goto out;
		return 0;
	}

	if (__get_user(*(long *)fpstate, (long __user *)&uc->uc_fpstate))
		goto out;
	if (CPU_IS_060 ? fpstate[2] : fpstate[0]) {
		if (!(CPU_IS_060 || CPU_IS_COLDFIRE))
			context_size = fpstate[1];
		/* Verify the frame format.  */
		if (!(CPU_IS_060 || CPU_IS_COLDFIRE) &&
		     (fpstate[0] != fpu_version))
			goto out;
		if (CPU_IS_020_OR_030) {
			if (m68k_fputype & FPU_68881 &&
			    !(context_size == 0x18 || context_size == 0xb4))
				goto out;
			if (m68k_fputype & FPU_68882 &&
			    !(context_size == 0x38 || context_size == 0xd4))
				goto out;
		} else if (CPU_IS_040) {
			if (!(context_size == 0x00 ||
			      context_size == 0x28 ||
			      context_size == 0x60))
				goto out;
		} else if (CPU_IS_060) {
			if (!(fpstate[3] == 0x00 ||
			      fpstate[3] == 0x60 ||
			      fpstate[3] == 0xe0))
				goto out;
		} else if (CPU_IS_COLDFIRE) {
			if (!(fpstate[3] == 0x00 ||
			      fpstate[3] == 0x05 ||
			      fpstate[3] == 0xe5))
				goto out;
		} else
			goto out;
		if (__copy_from_user(&fpregs, &uc->uc_mcontext.fpregs,
				     sizeof(fpregs)))
			goto out;

		if (CPU_IS_COLDFIRE) {
			__asm__ volatile ("fmovemd %0,%%fp0-%%fp7\n\t"
					  "fmovel %1,%%fpcr\n\t"
					  "fmovel %2,%%fpsr\n\t"
					  "fmovel %3,%%fpiar"
					  : /* no outputs */
					  : "m" (fpregs.f_fpregs[0]),
					    "m" (fpregs.f_fpcntl[0]),
					    "m" (fpregs.f_fpcntl[1]),
					    "m" (fpregs.f_fpcntl[2]));
		} else {
			__asm__ volatile (".chip 68k/68881\n\t"
					  "fmovemx %0,%%fp0-%%fp7\n\t"
					  "fmoveml %1,%%fpcr/%%fpsr/%%fpiar\n\t"
					  ".chip 68k"
					  : /* no outputs */
					  : "m" (*fpregs.f_fpregs),
					    "m" (*fpregs.f_fpcntl));
		}
	}
	if (context_size &&
	    __copy_from_user(fpstate + 4, (long __user *)&uc->uc_fpstate + 1,
			     context_size))
		goto out;

	if (CPU_IS_COLDFIRE) {
		__asm__ volatile ("frestore %0" : : "m" (*fpstate));
	} else {
		__asm__ volatile (".chip 68k/68881\n\t"
				  "frestore %0\n\t"
				  ".chip 68k"
				  : : "m" (*fpstate));
	}
	err = 0;

out:
	return err;
}

/*
 * Set up a signal frame.
 */
static inline void save_fpu_state(struct sigcontext *sc, struct pt_regs *regs)
{
	if (FPU_IS_EMU) {
		/* save registers */
		memcpy(sc->sc_fpcntl, current->thread.fpcntl, 12);
		memcpy(sc->sc_fpregs, current->thread.fp, 24);
		return;
	}

	if (CPU_IS_COLDFIRE) {
		__asm__ volatile ("fsave %0"
				  : : "m" (*sc->sc_fpstate) : "memory");
	} else {
		__asm__ volatile (".chip 68k/68881\n\t"
				  "fsave %0\n\t"
				  ".chip 68k"
				  : : "m" (*sc->sc_fpstate) : "memory");
	}

	if (CPU_IS_060 ? sc->sc_fpstate[2] : sc->sc_fpstate[0]) {
		fpu_version = sc->sc_fpstate[0];
		if (CPU_IS_020_OR_030 &&
		    regs->vector >= (VEC_FPBRUC * 4) &&
		    regs->vector <= (VEC_FPNAN * 4)) {
			/* Clear pending exception in 68882 idle frame */
			if (*(unsigned short *) sc->sc_fpstate == 0x1f38)
				sc->sc_fpstate[0x38] |= 1 << 3;
		}

		if (CPU_IS_COLDFIRE) {
			__asm__ volatile ("fmovemd %%fp0-%%fp1,%0\n\t"
					  "fmovel %%fpcr,%1\n\t"
					  "fmovel %%fpsr,%2\n\t"
					  "fmovel %%fpiar,%3"
					  : "=m" (sc->sc_fpregs[0]),
					    "=m" (sc->sc_fpcntl[0]),
					    "=m" (sc->sc_fpcntl[1]),
					    "=m" (sc->sc_fpcntl[2])
					  : /* no inputs */
					  : "memory");
		} else {
			__asm__ volatile (".chip 68k/68881\n\t"
					  "fmovemx %%fp0-%%fp1,%0\n\t"
					  "fmoveml %%fpcr/%%fpsr/%%fpiar,%1\n\t"
					  ".chip 68k"
					  : "=m" (*sc->sc_fpregs),
					    "=m" (*sc->sc_fpcntl)
					  : /* no inputs */
					  : "memory");
		}
	}
}

static inline int rt_save_fpu_state(struct ucontext __user *uc, struct pt_regs *regs)
{
	unsigned char fpstate[FPCONTEXT_SIZE];
	int context_size = CPU_IS_060 ? 8 : (CPU_IS_COLDFIRE ? 12 : 0);
	int err = 0;

	if (FPU_IS_EMU) {
		/* save fpu control register */
		err |= copy_to_user(uc->uc_mcontext.fpregs.f_fpcntl,
				current->thread.fpcntl, 12);
		/* save all other fpu register */
		err |= copy_to_user(uc->uc_mcontext.fpregs.f_fpregs,
				current->thread.fp, 96);
		return err;
	}

	if (CPU_IS_COLDFIRE) {
		__asm__ volatile ("fsave %0" : : "m" (*fpstate) : "memory");
	} else {
		__asm__ volatile (".chip 68k/68881\n\t"
				  "fsave %0\n\t"
				  ".chip 68k"
				  : : "m" (*fpstate) : "memory");
	}

	err |= __put_user(*(long *)fpstate, (long __user *)&uc->uc_fpstate);
	if (CPU_IS_060 ? fpstate[2] : fpstate[0]) {
		fpregset_t fpregs;
		if (!(CPU_IS_060 || CPU_IS_COLDFIRE))
			context_size = fpstate[1];
		fpu_version = fpstate[0];
		if (CPU_IS_020_OR_030 &&
		    regs->vector >= (VEC_FPBRUC * 4) &&
		    regs->vector <= (VEC_FPNAN * 4)) {
			/* Clear pending exception in 68882 idle frame */
			if (*(unsigned short *) fpstate == 0x1f38)
				fpstate[0x38] |= 1 << 3;
		}
		if (CPU_IS_COLDFIRE) {
			__asm__ volatile ("fmovemd %%fp0-%%fp7,%0\n\t"
					  "fmovel %%fpcr,%1\n\t"
					  "fmovel %%fpsr,%2\n\t"
					  "fmovel %%fpiar,%3"
					  : "=m" (fpregs.f_fpregs[0]),
					    "=m" (fpregs.f_fpcntl[0]),
					    "=m" (fpregs.f_fpcntl[1]),
					    "=m" (fpregs.f_fpcntl[2])
					  : /* no inputs */
					  : "memory");
		} else {
			__asm__ volatile (".chip 68k/68881\n\t"
					  "fmovemx %%fp0-%%fp7,%0\n\t"
					  "fmoveml %%fpcr/%%fpsr/%%fpiar,%1\n\t"
					  ".chip 68k"
					  : "=m" (*fpregs.f_fpregs),
					    "=m" (*fpregs.f_fpcntl)
					  : /* no inputs */
					  : "memory");
		}
		err |= copy_to_user(&uc->uc_mcontext.fpregs, &fpregs,
				    sizeof(fpregs));
	}
	if (context_size)
		err |= copy_to_user((long __user *)&uc->uc_fpstate + 1, fpstate + 4,
				    context_size);
	return err;
}

#else /* CONFIG_FPU */

/*
 * For the case with no FPU configured these all do nothing.
 */
static inline int restore_fpu_state(struct sigcontext *sc)
{
	return 0;
}

static inline int rt_restore_fpu_state(struct ucontext __user *uc)
{
	return 0;
}

static inline void save_fpu_state(struct sigcontext *sc, struct pt_regs *regs)
{
}

static inline int rt_save_fpu_state(struct ucontext __user *uc, struct pt_regs *regs)
{
	return 0;
}

#endif /* CONFIG_FPU */

static inline void siginfo_build_tests(void)
{
	/*
	 * This needs to be tested on m68k as it has a lesser
	 * alignment requirement than x86 and that can cause surprises.
	 */

	/* This is part of the ABI and can never change in size: */
	BUILD_BUG_ON(sizeof(siginfo_t) != 128);

	/* Ensure the known fields never change in location */
	BUILD_BUG_ON(offsetof(siginfo_t, si_signo) != 0);
	BUILD_BUG_ON(offsetof(siginfo_t, si_errno) != 4);
	BUILD_BUG_ON(offsetof(siginfo_t, si_code)  != 8);

	/* _kill */
	BUILD_BUG_ON(offsetof(siginfo_t, si_pid) != 0x0c);
	BUILD_BUG_ON(offsetof(siginfo_t, si_uid) != 0x10);

	/* _timer */
	BUILD_BUG_ON(offsetof(siginfo_t, si_tid)     != 0x0c);
	BUILD_BUG_ON(offsetof(siginfo_t, si_overrun) != 0x10);
	BUILD_BUG_ON(offsetof(siginfo_t, si_value)   != 0x14);

	/* _rt */
	BUILD_BUG_ON(offsetof(siginfo_t, si_pid)   != 0x0c);
	BUILD_BUG_ON(offsetof(siginfo_t, si_uid)   != 0x10);
	BUILD_BUG_ON(offsetof(siginfo_t, si_value) != 0x14);

	/* _sigchld */
	BUILD_BUG_ON(offsetof(siginfo_t, si_pid)    != 0x0c);
	BUILD_BUG_ON(offsetof(siginfo_t, si_uid)    != 0x10);
	BUILD_BUG_ON(offsetof(siginfo_t, si_status) != 0x14);
	BUILD_BUG_ON(offsetof(siginfo_t, si_utime)  != 0x18);
	BUILD_BUG_ON(offsetof(siginfo_t, si_stime)  != 0x1c);

	/* _sigfault */
	BUILD_BUG_ON(offsetof(siginfo_t, si_addr) != 0x0c);

	/* _sigfault._mcerr */
	BUILD_BUG_ON(offsetof(siginfo_t, si_addr_lsb) != 0x10);

	/* _sigfault._addr_bnd */
	BUILD_BUG_ON(offsetof(siginfo_t, si_lower) != 0x12);
	BUILD_BUG_ON(offsetof(siginfo_t, si_upper) != 0x16);

	/* _sigfault._addr_pkey */
	BUILD_BUG_ON(offsetof(siginfo_t, si_pkey) != 0x12);

	/* _sigfault._perf */
<<<<<<< HEAD
	BUILD_BUG_ON(offsetof(siginfo_t, si_perf) != 0x10);
=======
	BUILD_BUG_ON(offsetof(siginfo_t, si_perf_data) != 0x10);
	BUILD_BUG_ON(offsetof(siginfo_t, si_perf_type) != 0x14);
>>>>>>> 8e0eb2fb

	/* _sigpoll */
	BUILD_BUG_ON(offsetof(siginfo_t, si_band)   != 0x0c);
	BUILD_BUG_ON(offsetof(siginfo_t, si_fd)     != 0x10);

	/* _sigsys */
	BUILD_BUG_ON(offsetof(siginfo_t, si_call_addr) != 0x0c);
	BUILD_BUG_ON(offsetof(siginfo_t, si_syscall)   != 0x10);
	BUILD_BUG_ON(offsetof(siginfo_t, si_arch)      != 0x14);

	/* any new si_fields should be added here */
}

static int mangle_kernel_stack(struct pt_regs *regs, int formatvec,
			       void __user *fp)
{
	int fsize = frame_extra_sizes(formatvec >> 12);
	if (fsize < 0) {
		/*
		 * user process trying to return with weird frame format
		 */
		pr_debug("user process returning with weird frame format\n");
		return 1;
	}
	if (!fsize) {
		regs->format = formatvec >> 12;
		regs->vector = formatvec & 0xfff;
	} else {
		struct switch_stack *sw = (struct switch_stack *)regs - 1;
		/* yes, twice as much as max(sizeof(frame.un.fmt<x>)) */
		unsigned long buf[sizeof_field(struct frame, un) / 2];

		/* that'll make sure that expansion won't crap over data */
		if (copy_from_user(buf + fsize / 4, fp, fsize))
			return 1;

		/* point of no return */
		regs->format = formatvec >> 12;
		regs->vector = formatvec & 0xfff;
#define frame_offset (sizeof(struct pt_regs)+sizeof(struct switch_stack))
		__asm__ __volatile__ (
#ifdef CONFIG_COLDFIRE
			 "   movel %0,%/sp\n\t"
			 "   bra ret_from_signal\n"
#else
			 "   movel %0,%/a0\n\t"
			 "   subl %1,%/a0\n\t"     /* make room on stack */
			 "   movel %/a0,%/sp\n\t"  /* set stack pointer */
			 /* move switch_stack and pt_regs */
			 "1: movel %0@+,%/a0@+\n\t"
			 "   dbra %2,1b\n\t"
			 "   lea %/sp@(%c3),%/a0\n\t" /* add offset of fmt */
			 "   lsrl  #2,%1\n\t"
			 "   subql #1,%1\n\t"
			 /* copy to the gap we'd made */
			 "2: movel %4@+,%/a0@+\n\t"
			 "   dbra %1,2b\n\t"
			 "   bral ret_from_signal\n"
#endif
			 : /* no outputs, it doesn't ever return */
			 : "a" (sw), "d" (fsize), "d" (frame_offset/4-1),
			   "n" (frame_offset), "a" (buf + fsize/4)
			 : "a0");
#undef frame_offset
	}
	return 0;
}

static inline int
restore_sigcontext(struct pt_regs *regs, struct sigcontext __user *usc, void __user *fp)
{
	int formatvec;
	struct sigcontext context;
	int err = 0;

	siginfo_build_tests();

	/* Always make any pending restarted system calls return -EINTR */
	current->restart_block.fn = do_no_restart_syscall;

	/* get previous context */
	if (copy_from_user(&context, usc, sizeof(context)))
		goto badframe;

	/* restore passed registers */
	regs->d0 = context.sc_d0;
	regs->d1 = context.sc_d1;
	regs->a0 = context.sc_a0;
	regs->a1 = context.sc_a1;
	regs->sr = (regs->sr & 0xff00) | (context.sc_sr & 0xff);
	regs->pc = context.sc_pc;
	regs->orig_d0 = -1;		/* disable syscall checks */
	wrusp(context.sc_usp);
	formatvec = context.sc_formatvec;

	err = restore_fpu_state(&context);

	if (err || mangle_kernel_stack(regs, formatvec, fp))
		goto badframe;

	return 0;

badframe:
	return 1;
}

static inline int
rt_restore_ucontext(struct pt_regs *regs, struct switch_stack *sw,
		    struct ucontext __user *uc)
{
	int temp;
	greg_t __user *gregs = uc->uc_mcontext.gregs;
	unsigned long usp;
	int err;

	/* Always make any pending restarted system calls return -EINTR */
	current->restart_block.fn = do_no_restart_syscall;

	err = __get_user(temp, &uc->uc_mcontext.version);
	if (temp != MCONTEXT_VERSION)
		goto badframe;
	/* restore passed registers */
	err |= __get_user(regs->d0, &gregs[0]);
	err |= __get_user(regs->d1, &gregs[1]);
	err |= __get_user(regs->d2, &gregs[2]);
	err |= __get_user(regs->d3, &gregs[3]);
	err |= __get_user(regs->d4, &gregs[4]);
	err |= __get_user(regs->d5, &gregs[5]);
	err |= __get_user(sw->d6, &gregs[6]);
	err |= __get_user(sw->d7, &gregs[7]);
	err |= __get_user(regs->a0, &gregs[8]);
	err |= __get_user(regs->a1, &gregs[9]);
	err |= __get_user(regs->a2, &gregs[10]);
	err |= __get_user(sw->a3, &gregs[11]);
	err |= __get_user(sw->a4, &gregs[12]);
	err |= __get_user(sw->a5, &gregs[13]);
	err |= __get_user(sw->a6, &gregs[14]);
	err |= __get_user(usp, &gregs[15]);
	wrusp(usp);
	err |= __get_user(regs->pc, &gregs[16]);
	err |= __get_user(temp, &gregs[17]);
	regs->sr = (regs->sr & 0xff00) | (temp & 0xff);
	regs->orig_d0 = -1;		/* disable syscall checks */
	err |= __get_user(temp, &uc->uc_formatvec);

	err |= rt_restore_fpu_state(uc);
	err |= restore_altstack(&uc->uc_stack);

	if (err)
		goto badframe;

	if (mangle_kernel_stack(regs, temp, &uc->uc_extra))
		goto badframe;

	return 0;

badframe:
	return 1;
}

asmlinkage int do_sigreturn(struct pt_regs *regs, struct switch_stack *sw)
{
	unsigned long usp = rdusp();
	struct sigframe __user *frame = (struct sigframe __user *)(usp - 4);
	sigset_t set;

	if (!access_ok(frame, sizeof(*frame)))
		goto badframe;
	if (__get_user(set.sig[0], &frame->sc.sc_mask) ||
	    (_NSIG_WORDS > 1 &&
	     __copy_from_user(&set.sig[1], &frame->extramask,
			      sizeof(frame->extramask))))
		goto badframe;

	set_current_blocked(&set);

	if (restore_sigcontext(regs, &frame->sc, frame + 1))
		goto badframe;
	return regs->d0;

badframe:
	force_sig(SIGSEGV);
	return 0;
}

asmlinkage int do_rt_sigreturn(struct pt_regs *regs, struct switch_stack *sw)
{
	unsigned long usp = rdusp();
	struct rt_sigframe __user *frame = (struct rt_sigframe __user *)(usp - 4);
	sigset_t set;

	if (!access_ok(frame, sizeof(*frame)))
		goto badframe;
	if (__copy_from_user(&set, &frame->uc.uc_sigmask, sizeof(set)))
		goto badframe;

	set_current_blocked(&set);

	if (rt_restore_ucontext(regs, sw, &frame->uc))
		goto badframe;
	return regs->d0;

badframe:
	force_sig(SIGSEGV);
	return 0;
}

static void setup_sigcontext(struct sigcontext *sc, struct pt_regs *regs,
			     unsigned long mask)
{
	sc->sc_mask = mask;
	sc->sc_usp = rdusp();
	sc->sc_d0 = regs->d0;
	sc->sc_d1 = regs->d1;
	sc->sc_a0 = regs->a0;
	sc->sc_a1 = regs->a1;
	sc->sc_sr = regs->sr;
	sc->sc_pc = regs->pc;
	sc->sc_formatvec = regs->format << 12 | regs->vector;
	save_a5_state(sc, regs);
	save_fpu_state(sc, regs);
}

static inline int rt_setup_ucontext(struct ucontext __user *uc, struct pt_regs *regs)
{
	struct switch_stack *sw = (struct switch_stack *)regs - 1;
	greg_t __user *gregs = uc->uc_mcontext.gregs;
	int err = 0;

	err |= __put_user(MCONTEXT_VERSION, &uc->uc_mcontext.version);
	err |= __put_user(regs->d0, &gregs[0]);
	err |= __put_user(regs->d1, &gregs[1]);
	err |= __put_user(regs->d2, &gregs[2]);
	err |= __put_user(regs->d3, &gregs[3]);
	err |= __put_user(regs->d4, &gregs[4]);
	err |= __put_user(regs->d5, &gregs[5]);
	err |= __put_user(sw->d6, &gregs[6]);
	err |= __put_user(sw->d7, &gregs[7]);
	err |= __put_user(regs->a0, &gregs[8]);
	err |= __put_user(regs->a1, &gregs[9]);
	err |= __put_user(regs->a2, &gregs[10]);
	err |= __put_user(sw->a3, &gregs[11]);
	err |= __put_user(sw->a4, &gregs[12]);
	err |= __put_user(sw->a5, &gregs[13]);
	err |= __put_user(sw->a6, &gregs[14]);
	err |= __put_user(rdusp(), &gregs[15]);
	err |= __put_user(regs->pc, &gregs[16]);
	err |= __put_user(regs->sr, &gregs[17]);
	err |= __put_user((regs->format << 12) | regs->vector, &uc->uc_formatvec);
	err |= rt_save_fpu_state(uc, regs);
	return err;
}

static inline void __user *
get_sigframe(struct ksignal *ksig, size_t frame_size)
{
	unsigned long usp = sigsp(rdusp(), ksig);

	return (void __user *)((usp - frame_size) & -8UL);
}

static int setup_frame(struct ksignal *ksig, sigset_t *set,
			struct pt_regs *regs)
{
	struct sigframe __user *frame;
	int fsize = frame_extra_sizes(regs->format);
	struct sigcontext context;
	int err = 0, sig = ksig->sig;

	if (fsize < 0) {
		pr_debug("setup_frame: Unknown frame format %#x\n",
			 regs->format);
		return -EFAULT;
	}

	frame = get_sigframe(ksig, sizeof(*frame) + fsize);

	if (fsize)
		err |= copy_to_user (frame + 1, regs + 1, fsize);

	err |= __put_user(sig, &frame->sig);

	err |= __put_user(regs->vector, &frame->code);
	err |= __put_user(&frame->sc, &frame->psc);

	if (_NSIG_WORDS > 1)
		err |= copy_to_user(frame->extramask, &set->sig[1],
				    sizeof(frame->extramask));

	setup_sigcontext(&context, regs, set->sig[0]);
	err |= copy_to_user (&frame->sc, &context, sizeof(context));

	/* Set up to return from userspace.  */
#ifdef CONFIG_MMU
	err |= __put_user(frame->retcode, &frame->pretcode);
	/* moveq #,d0; trap #0 */
	err |= __put_user(0x70004e40 + (__NR_sigreturn << 16),
			  (long __user *)(frame->retcode));
#else
	err |= __put_user((long) ret_from_user_signal,
			  (long __user *) &frame->pretcode);
#endif

	if (err)
		return -EFAULT;

	push_cache ((unsigned long) &frame->retcode);

	/*
	 * Set up registers for signal handler.  All the state we are about
	 * to destroy is successfully copied to sigframe.
	 */
	wrusp ((unsigned long) frame);
	regs->pc = (unsigned long) ksig->ka.sa.sa_handler;
	adjustformat(regs);

	/*
	 * This is subtle; if we build more than one sigframe, all but the
	 * first one will see frame format 0 and have fsize == 0, so we won't
	 * screw stkadj.
	 */
	if (fsize)
		regs->stkadj = fsize;

	/* Prepare to skip over the extra stuff in the exception frame.  */
	if (regs->stkadj) {
		struct pt_regs *tregs =
			(struct pt_regs *)((ulong)regs + regs->stkadj);
		pr_debug("Performing stackadjust=%04lx\n", regs->stkadj);
		/* This must be copied with decreasing addresses to
                   handle overlaps.  */
		tregs->vector = 0;
		tregs->format = 0;
		tregs->pc = regs->pc;
		tregs->sr = regs->sr;
	}
	return 0;
}

static int setup_rt_frame(struct ksignal *ksig, sigset_t *set,
			   struct pt_regs *regs)
{
	struct rt_sigframe __user *frame;
	int fsize = frame_extra_sizes(regs->format);
	int err = 0, sig = ksig->sig;

	if (fsize < 0) {
		pr_debug("setup_frame: Unknown frame format %#x\n",
			 regs->format);
		return -EFAULT;
	}

	frame = get_sigframe(ksig, sizeof(*frame));

	if (fsize)
		err |= copy_to_user (&frame->uc.uc_extra, regs + 1, fsize);

	err |= __put_user(sig, &frame->sig);
	err |= __put_user(&frame->info, &frame->pinfo);
	err |= __put_user(&frame->uc, &frame->puc);
	err |= copy_siginfo_to_user(&frame->info, &ksig->info);

	/* Create the ucontext.  */
	err |= __put_user(0, &frame->uc.uc_flags);
	err |= __put_user(NULL, &frame->uc.uc_link);
	err |= __save_altstack(&frame->uc.uc_stack, rdusp());
	err |= rt_setup_ucontext(&frame->uc, regs);
	err |= copy_to_user (&frame->uc.uc_sigmask, set, sizeof(*set));

	/* Set up to return from userspace.  */
#ifdef CONFIG_MMU
	err |= __put_user(frame->retcode, &frame->pretcode);
#ifdef __mcoldfire__
	/* movel #__NR_rt_sigreturn,d0; trap #0 */
	err |= __put_user(0x203c0000, (long __user *)(frame->retcode + 0));
	err |= __put_user(0x00004e40 + (__NR_rt_sigreturn << 16),
			  (long __user *)(frame->retcode + 4));
#else
	/* moveq #,d0; notb d0; trap #0 */
	err |= __put_user(0x70004600 + ((__NR_rt_sigreturn ^ 0xff) << 16),
			  (long __user *)(frame->retcode + 0));
	err |= __put_user(0x4e40, (short __user *)(frame->retcode + 4));
#endif
#else
	err |= __put_user((long) ret_from_user_rt_signal,
			  (long __user *) &frame->pretcode);
#endif /* CONFIG_MMU */

	if (err)
		return -EFAULT;

	push_cache ((unsigned long) &frame->retcode);

	/*
	 * Set up registers for signal handler.  All the state we are about
	 * to destroy is successfully copied to sigframe.
	 */
	wrusp ((unsigned long) frame);
	regs->pc = (unsigned long) ksig->ka.sa.sa_handler;
	adjustformat(regs);

	/*
	 * This is subtle; if we build more than one sigframe, all but the
	 * first one will see frame format 0 and have fsize == 0, so we won't
	 * screw stkadj.
	 */
	if (fsize)
		regs->stkadj = fsize;

	/* Prepare to skip over the extra stuff in the exception frame.  */
	if (regs->stkadj) {
		struct pt_regs *tregs =
			(struct pt_regs *)((ulong)regs + regs->stkadj);
		pr_debug("Performing stackadjust=%04lx\n", regs->stkadj);
		/* This must be copied with decreasing addresses to
                   handle overlaps.  */
		tregs->vector = 0;
		tregs->format = 0;
		tregs->pc = regs->pc;
		tregs->sr = regs->sr;
	}
	return 0;
}

static inline void
handle_restart(struct pt_regs *regs, struct k_sigaction *ka, int has_handler)
{
	switch (regs->d0) {
	case -ERESTARTNOHAND:
		if (!has_handler)
			goto do_restart;
		regs->d0 = -EINTR;
		break;

	case -ERESTART_RESTARTBLOCK:
		if (!has_handler) {
			regs->d0 = __NR_restart_syscall;
			regs->pc -= 2;
			break;
		}
		regs->d0 = -EINTR;
		break;

	case -ERESTARTSYS:
		if (has_handler && !(ka->sa.sa_flags & SA_RESTART)) {
			regs->d0 = -EINTR;
			break;
		}
		fallthrough;
	case -ERESTARTNOINTR:
	do_restart:
		regs->d0 = regs->orig_d0;
		regs->pc -= 2;
		break;
	}
}

/*
 * OK, we're invoking a handler
 */
static void
handle_signal(struct ksignal *ksig, struct pt_regs *regs)
{
	sigset_t *oldset = sigmask_to_save();
	int err;
	/* are we from a system call? */
	if (regs->orig_d0 >= 0)
		/* If so, check system call restarting.. */
		handle_restart(regs, &ksig->ka, 1);

	/* set up the stack frame */
	if (ksig->ka.sa.sa_flags & SA_SIGINFO)
		err = setup_rt_frame(ksig, oldset, regs);
	else
		err = setup_frame(ksig, oldset, regs);

	signal_setup_done(err, ksig, 0);

	if (test_thread_flag(TIF_DELAYED_TRACE)) {
		regs->sr &= ~0x8000;
		send_sig(SIGTRAP, current, 1);
	}
}

/*
 * Note that 'init' is a special process: it doesn't get signals it doesn't
 * want to handle. Thus you cannot kill init even with a SIGKILL even by
 * mistake.
 */
static void do_signal(struct pt_regs *regs)
{
	struct ksignal ksig;

	current->thread.esp0 = (unsigned long) regs;

	if (get_signal(&ksig)) {
		/* Whee!  Actually deliver the signal.  */
		handle_signal(&ksig, regs);
		return;
	}

	/* Did we come from a system call? */
	if (regs->orig_d0 >= 0)
		/* Restart the system call - no handlers present */
		handle_restart(regs, NULL, 0);

	/* If there's no signal to deliver, we just restore the saved mask.  */
	restore_saved_sigmask();
}

void do_notify_resume(struct pt_regs *regs)
{
	if (test_thread_flag(TIF_NOTIFY_SIGNAL) ||
	    test_thread_flag(TIF_SIGPENDING))
		do_signal(regs);

	if (test_thread_flag(TIF_NOTIFY_RESUME))
		tracehook_notify_resume(regs);
}<|MERGE_RESOLUTION|>--- conflicted
+++ resolved
@@ -623,12 +623,8 @@
 	BUILD_BUG_ON(offsetof(siginfo_t, si_pkey) != 0x12);
 
 	/* _sigfault._perf */
-<<<<<<< HEAD
-	BUILD_BUG_ON(offsetof(siginfo_t, si_perf) != 0x10);
-=======
 	BUILD_BUG_ON(offsetof(siginfo_t, si_perf_data) != 0x10);
 	BUILD_BUG_ON(offsetof(siginfo_t, si_perf_type) != 0x14);
->>>>>>> 8e0eb2fb
 
 	/* _sigpoll */
 	BUILD_BUG_ON(offsetof(siginfo_t, si_band)   != 0x0c);
